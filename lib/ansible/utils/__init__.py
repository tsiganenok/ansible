# (c) 2012-2014, Michael DeHaan <michael.dehaan@gmail.com>
#
# This file is part of Ansible
#
# Ansible is free software: you can redistribute it and/or modify
# it under the terms of the GNU General Public License as published by
# the Free Software Foundation, either version 3 of the License, or
# (at your option) any later version.
#
# Ansible is distributed in the hope that it will be useful,
# but WITHOUT ANY WARRANTY; without even the implied warranty of
# MERCHANTABILITY or FITNESS FOR A PARTICULAR PURPOSE.  See the
# GNU General Public License for more details.
#
# You should have received a copy of the GNU General Public License
# along with Ansible.  If not, see <http://www.gnu.org/licenses/>.

<<<<<<< HEAD
import errno
import sys
import re
import os
import shlex
import yaml
import copy
import optparse
import operator
from ansible import errors
from ansible import __version__
from ansible.utils.display_functions import *
from ansible.utils.plugins import *
from ansible.utils.su_prompts import *
from ansible.utils.hashing import secure_hash, secure_hash_s, checksum, checksum_s, md5, md5s
from ansible.callbacks import display
from ansible.module_utils.splitter import split_args, unquote
from ansible.module_utils.basic import heuristic_log_sanitize
from ansible.utils.unicode import to_bytes, to_unicode
import ansible.constants as C
import ast
import time
import StringIO
import stat
import termios
import tty
import pipes
import random
import difflib
import warnings
import traceback
import getpass
import sys
import subprocess
import contextlib

from vault import VaultLib

VERBOSITY=0

MAX_FILE_SIZE_FOR_DIFF=1*1024*1024

# caching the compilation of the regex used
# to check for lookup calls within data
LOOKUP_REGEX = re.compile(r'lookup\s*\(')
PRINT_CODE_REGEX = re.compile(r'(?:{[{%]|[%}]})')
CODE_REGEX = re.compile(r'(?:{%|%})')


try:
    # simplejson can be much faster if it's available
    import simplejson as json
except ImportError:
    import json

try:
    from yaml import CSafeLoader as Loader
except ImportError:
    from yaml import SafeLoader as Loader

PASSLIB_AVAILABLE = False
try:
    import passlib.hash
    PASSLIB_AVAILABLE = True
except:
    pass

try:
    import builtin
except ImportError:
    import __builtin__ as builtin

KEYCZAR_AVAILABLE=False
try:
    try:
        # some versions of pycrypto may not have this?
        from Crypto.pct_warnings import PowmInsecureWarning
    except ImportError:
        PowmInsecureWarning = RuntimeWarning

    with warnings.catch_warnings(record=True) as warning_handler:
        warnings.simplefilter("error", PowmInsecureWarning)
        try:
            import keyczar.errors as key_errors
            from keyczar.keys import AesKey
        except PowmInsecureWarning:
            system_warning(
                "The version of gmp you have installed has a known issue regarding " + \
                "timing vulnerabilities when used with pycrypto. " + \
                "If possible, you should update it (i.e. yum update gmp)."
            )
            warnings.resetwarnings()
            warnings.simplefilter("ignore")
            import keyczar.errors as key_errors
            from keyczar.keys import AesKey
        KEYCZAR_AVAILABLE=True
except ImportError:
    pass


###############################################################
# Abstractions around keyczar
###############################################################

def key_for_hostname(hostname):
    # fireball mode is an implementation of ansible firing up zeromq via SSH
    # to use no persistent daemons or key management

    if not KEYCZAR_AVAILABLE:
        raise errors.AnsibleError("python-keyczar must be installed on the control machine to use accelerated modes")

    key_path = os.path.expanduser(C.ACCELERATE_KEYS_DIR)
    if not os.path.exists(key_path):
        os.makedirs(key_path, mode=0700)
        os.chmod(key_path, int(C.ACCELERATE_KEYS_DIR_PERMS, 8))
    elif not os.path.isdir(key_path):
        raise errors.AnsibleError('ACCELERATE_KEYS_DIR is not a directory.')

    if stat.S_IMODE(os.stat(key_path).st_mode) != int(C.ACCELERATE_KEYS_DIR_PERMS, 8):
        raise errors.AnsibleError('Incorrect permissions on the private key directory. Use `chmod 0%o %s` to correct this issue, and make sure any of the keys files contained within that directory are set to 0%o' % (int(C.ACCELERATE_KEYS_DIR_PERMS, 8), C.ACCELERATE_KEYS_DIR, int(C.ACCELERATE_KEYS_FILE_PERMS, 8)))

    key_path = os.path.join(key_path, hostname)

    # use new AES keys every 2 hours, which means fireball must not allow running for longer either
    if not os.path.exists(key_path) or (time.time() - os.path.getmtime(key_path) > 60*60*2):
        key = AesKey.Generate()
        fd = os.open(key_path, os.O_WRONLY | os.O_CREAT, int(C.ACCELERATE_KEYS_FILE_PERMS, 8))
        fh = os.fdopen(fd, 'w')
        fh.write(str(key))
        fh.close()
        return key
    else:
        if stat.S_IMODE(os.stat(key_path).st_mode) != int(C.ACCELERATE_KEYS_FILE_PERMS, 8):
            raise errors.AnsibleError('Incorrect permissions on the key file for this host. Use `chmod 0%o %s` to correct this issue.' % (int(C.ACCELERATE_KEYS_FILE_PERMS, 8), key_path))
        fh = open(key_path)
        key = AesKey.Read(fh.read())
        fh.close()
        return key

def encrypt(key, msg):
    return key.Encrypt(msg)

def decrypt(key, msg):
    try:
        return key.Decrypt(msg)
    except key_errors.InvalidSignatureError:
        raise errors.AnsibleError("decryption failed")

###############################################################
# UTILITY FUNCTIONS FOR COMMAND LINE TOOLS
###############################################################

def read_vault_file(vault_password_file):
    """Read a vault password from a file or if executable, execute the script and
    retrieve password from STDOUT
    """
    if vault_password_file:
        this_path = os.path.realpath(os.path.expanduser(vault_password_file))
        if is_executable(this_path):
            try:
                # STDERR not captured to make it easier for users to prompt for input in their scripts
                p = subprocess.Popen(this_path, stdout=subprocess.PIPE)
            except OSError, e:
                raise errors.AnsibleError("problem running %s (%s)" % (' '.join(this_path), e))
            stdout, stderr = p.communicate()
            vault_pass = stdout.strip('\r\n')
        else:
            try:
                f = open(this_path, "rb")
                vault_pass=f.read().strip()
                f.close()
            except (OSError, IOError), e:
                raise errors.AnsibleError("Could not read %s: %s" % (this_path, e))

        return vault_pass
    else:
        return None

def err(msg):
    ''' print an error message to stderr '''

    print >> sys.stderr, msg

def exit(msg, rc=1):
    ''' quit with an error to stdout and a failure code '''

    err(msg)
    sys.exit(rc)

def jsonify(result, format=False):
    ''' format JSON output (uncompressed or uncompressed) '''

    if result is None:
        return "{}"
    result2 = result.copy()
    for key, value in result2.items():
        if type(value) is str:
            result2[key] = value.decode('utf-8', 'ignore')

    indent = None
    if format:
        indent = 4

    try:
        return json.dumps(result2, sort_keys=True, indent=indent, ensure_ascii=False)
    except UnicodeDecodeError:
        return json.dumps(result2, sort_keys=True, indent=indent)

def write_tree_file(tree, hostname, buf):
    ''' write something into treedir/hostname '''

    # TODO: might be nice to append playbook runs per host in a similar way
    # in which case, we'd want append mode.
    path = os.path.join(tree, hostname)
    fd = open(path, "w+")
    fd.write(buf)
    fd.close()

def is_failed(result):
    ''' is a given JSON result a failed result? '''

    return ((result.get('rc', 0) != 0) or (result.get('failed', False) in [ True, 'True', 'true']))

def is_changed(result):
    ''' is a given JSON result a changed result? '''

    return (result.get('changed', False) in [ True, 'True', 'true'])

def check_conditional(conditional, basedir, inject, fail_on_undefined=False):
    from ansible.utils import template

    if conditional is None or conditional == '':
        return True

    if isinstance(conditional, list):
        for x in conditional:
            if not check_conditional(x, basedir, inject, fail_on_undefined=fail_on_undefined):
                return False
        return True

    if not isinstance(conditional, basestring):
        return conditional

    conditional = conditional.replace("jinja2_compare ","")
    # allow variable names
    if conditional in inject and '-' not in to_unicode(inject[conditional], nonstring='simplerepr'):
        conditional = to_unicode(inject[conditional], nonstring='simplerepr')
    conditional = template.template(basedir, conditional, inject, fail_on_undefined=fail_on_undefined)
    original = to_unicode(conditional, nonstring='simplerepr').replace("jinja2_compare ","")
    # a Jinja2 evaluation that results in something Python can eval!
    presented = "{%% if %s %%} True {%% else %%} False {%% endif %%}" % conditional
    conditional = template.template(basedir, presented, inject)
    val = conditional.strip()
    if val == presented:
        # the templating failed, meaning most likely a
        # variable was undefined. If we happened to be
        # looking for an undefined variable, return True,
        # otherwise fail
        if "is undefined" in conditional:
            return True
        elif "is defined" in conditional:
            return False
        else:
            raise errors.AnsibleError("error while evaluating conditional: %s" % original)
    elif val == "True":
        return True
    elif val == "False":
        return False
    else:
        raise errors.AnsibleError("unable to evaluate conditional: %s" % original)

def is_executable(path):
    '''is the given path executable?'''
    return (stat.S_IXUSR & os.stat(path)[stat.ST_MODE]
            or stat.S_IXGRP & os.stat(path)[stat.ST_MODE]
            or stat.S_IXOTH & os.stat(path)[stat.ST_MODE])

def unfrackpath(path):
    '''
    returns a path that is free of symlinks, environment
    variables, relative path traversals and symbols (~)
    example:
    '$HOME/../../var/mail' becomes '/var/spool/mail'
    '''
    return os.path.normpath(os.path.realpath(os.path.expandvars(os.path.expanduser(path))))

def prepare_writeable_dir(tree,mode=0777):
    ''' make sure a directory exists and is writeable '''

    # modify the mode to ensure the owner at least
    # has read/write access to this directory
    mode |= 0700

    # make sure the tree path is always expanded
    # and normalized and free of symlinks
    tree = unfrackpath(tree)

    if not os.path.exists(tree):
        try:
            os.makedirs(tree, mode)
        except (IOError, OSError), e:
            raise errors.AnsibleError("Could not make dir %s: %s" % (tree, e))
    if not os.access(tree, os.W_OK):
        raise errors.AnsibleError("Cannot write to path %s" % tree)
    return tree

def path_dwim(basedir, given):
    '''
    make relative paths work like folks expect.
    '''

    if given.startswith("'"):
        given = given[1:-1]

    if given.startswith("/"):
        return os.path.abspath(given)
    elif given.startswith("~"):
        return os.path.abspath(os.path.expanduser(given))
    else:
        if basedir is None:
            basedir = "."
        return os.path.abspath(os.path.join(basedir, given))

def path_dwim_relative(original, dirname, source, playbook_base, check=True):
    ''' find one file in a directory one level up in a dir named dirname relative to current '''
    # (used by roles code)

    from ansible.utils import template


    basedir = os.path.dirname(original)
    if os.path.islink(basedir):
        basedir = unfrackpath(basedir)
        template2 = os.path.join(basedir, dirname, source)
    else:
        template2 = os.path.join(basedir, '..', dirname, source)
    source2 = path_dwim(basedir, template2)
    if os.path.exists(source2):
        return source2
    obvious_local_path = path_dwim(playbook_base, source)
    if os.path.exists(obvious_local_path):
        return obvious_local_path
    if check:
        raise errors.AnsibleError("input file not found at %s or %s" % (source2, obvious_local_path))
    return source2 # which does not exist

def repo_url_to_role_name(repo_url):
    # gets the role name out of a repo like 
    # http://git.example.com/repos/repo.git" => "repo"

    if '://' not in repo_url and '@' not in repo_url:
        return repo_url
    trailing_path = repo_url.split('/')[-1]
    if trailing_path.endswith('.git'):
        trailing_path = trailing_path[:-4]
    if trailing_path.endswith('.tar.gz'):
        trailing_path = trailing_path[:-7]
    if ',' in trailing_path:
        trailing_path = trailing_path.split(',')[0]
    return trailing_path


def role_spec_parse(role_spec):
    # takes a repo and a version like 
    # git+http://git.example.com/repos/repo.git,v1.0 
    # and returns a list of properties such as:
    # {
    #   'scm': 'git', 
    #   'src': 'http://git.example.com/repos/repo.git', 
    #   'version': 'v1.0', 
    #   'name': 'repo'
    # }
  
    role_spec = role_spec.strip()
    role_version = ''
    default_role_versions = dict(git='master', hg='tip')
    if role_spec == "" or role_spec.startswith("#"):
        return (None, None, None, None)

    tokens = [s.strip() for s in role_spec.split(',')]
    
    # assume https://github.com URLs are git+https:// URLs and not
    # tarballs unless they end in '.zip'
    if 'github.com/' in tokens[0] and not tokens[0].startswith("git+") and not tokens[0].endswith('.tar.gz'):
        tokens[0] = 'git+' + tokens[0]

    if '+' in tokens[0]:
        (scm, role_url) = tokens[0].split('+')
    else:
        scm = None
        role_url = tokens[0]
    if len(tokens) >= 2:
        role_version = tokens[1]
    if len(tokens) == 3:
        role_name = tokens[2]
    else:
        role_name = repo_url_to_role_name(tokens[0])
    if scm and not role_version:
        role_version = default_role_versions.get(scm, '')
    return dict(scm=scm, src=role_url, version=role_version, name=role_name)


def role_yaml_parse(role):
    if 'role' in role:
        # Old style: {role: "galaxy.role,version,name", other_vars: "here" }
        role_info = role_spec_parse(role['role'])
        if isinstance(role_info, dict):
            # Warning: Slight change in behaviour here.  name may be being
            # overloaded.  Previously, name was only a parameter to the role.
            # Now it is both a parameter to the role and the name that
            # ansible-galaxy will install under on the local system.
            if 'name' in role and 'name' in role_info:
                del role_info['name']
            role.update(role_info)
    else:
        # New style: { src: 'galaxy.role,version,name', other_vars: "here" }
        if 'github.com' in role["src"] and 'http' in role["src"] and '+' not in role["src"] and not role["src"].endswith('.tar.gz'):
            role["src"] = "git+" + role["src"]

        if '+' in role["src"]:
            (scm, src) = role["src"].split('+')
            role["scm"] = scm
            role["src"] = src

        if 'name' not in role:
            role["name"] = repo_url_to_role_name(role["src"])

        if 'version' not in role:
            role['version'] = ''

        if 'scm' not in role:
            role['scm'] = None

    return role


def json_loads(data):
    ''' parse a JSON string and return a data structure '''
    try:
        loaded = json.loads(data)
    except ValueError,e:
        raise errors.AnsibleError("Unable to read provided data as JSON: %s" % str(e))

    return loaded

def _clean_data(orig_data, from_remote=False, from_inventory=False):
    ''' remove jinja2 template tags from a string '''

    if not isinstance(orig_data, basestring):
        return orig_data

    # when the data is marked as having come from a remote, we always
    # replace any print blocks (ie. {{var}}), however when marked as coming
    # from inventory we only replace print blocks that contain a call to
    # a lookup plugin (ie. {{lookup('foo','bar'))}})
    replace_prints = from_remote or (from_inventory and '{{' in orig_data and LOOKUP_REGEX.search(orig_data) is not None)

    regex = PRINT_CODE_REGEX if replace_prints else CODE_REGEX

    with contextlib.closing(StringIO.StringIO(orig_data)) as data:
        # these variables keep track of opening block locations, as we only
        # want to replace matched pairs of print/block tags
        print_openings = []
        block_openings = []
        for mo in regex.finditer(orig_data):
            token = mo.group(0)
            token_start = mo.start(0)

            if token[0] == '{':
                if token == '{%':
                    block_openings.append(token_start)
                elif token == '{{':
                    print_openings.append(token_start)

            elif token[1] == '}':
                prev_idx = None
                if token == '%}' and block_openings:
                    prev_idx = block_openings.pop()
                elif token == '}}' and print_openings:
                    prev_idx = print_openings.pop()

                if prev_idx is not None:
                    # replace the opening
                    data.seek(prev_idx, os.SEEK_SET)
                    data.write('{#')
                    # replace the closing
                    data.seek(token_start, os.SEEK_SET)
                    data.write('#}')

            else:
                assert False, 'Unhandled regex match'

        return data.getvalue()

def _clean_data_struct(orig_data, from_remote=False, from_inventory=False):
    '''
    walk a complex data structure, and use _clean_data() to
    remove any template tags that may exist
    '''
    if not from_remote and not from_inventory:
        raise errors.AnsibleErrors("when cleaning data, you must specify either from_remote or from_inventory")
    if isinstance(orig_data, dict):
        data = orig_data.copy()
        for key in data:
            new_key = _clean_data_struct(key, from_remote, from_inventory)
            new_val = _clean_data_struct(data[key], from_remote, from_inventory)
            if key != new_key:
                del data[key]
            data[new_key] = new_val
    elif isinstance(orig_data, list):
        data = orig_data[:]
        for i in range(0, len(data)):
            data[i] = _clean_data_struct(data[i], from_remote, from_inventory)
    elif isinstance(orig_data, basestring):
        data = _clean_data(orig_data, from_remote, from_inventory)
    else:
        data = orig_data
    return data

def parse_json(raw_data, from_remote=False, from_inventory=False, no_exceptions=False):
    ''' this version for module return data only '''

    orig_data = raw_data

    # ignore stuff like tcgetattr spewage or other warnings
    data = filter_leading_non_json_lines(raw_data)

    try:
        results = json.loads(data)
    except:
        if no_exceptions:
            return dict(failed=True, parsed=False, msg=raw_data)
        else:
            raise

    if from_remote:
        results = _clean_data_struct(results, from_remote, from_inventory)

    return results

def serialize_args(args):
    '''
    Flattens a dictionary args to a k=v string
    '''
    module_args = ""
    for (k,v) in args.iteritems():
        if isinstance(v, basestring):
            module_args = "%s=%s %s" % (k, pipes.quote(v), module_args)
        elif isinstance(v, bool):
            module_args = "%s=%s %s" % (k, str(v), module_args)
    return module_args.strip()

def merge_module_args(current_args, new_args):
    '''
    merges either a dictionary or string of k=v pairs with another string of k=v pairs,
    and returns a new k=v string without duplicates.
    '''
    if not isinstance(current_args, basestring):
        raise errors.AnsibleError("expected current_args to be a basestring")
    # we use parse_kv to split up the current args into a dictionary
    final_args = parse_kv(current_args)
    if isinstance(new_args, dict):
        final_args.update(new_args)
    elif isinstance(new_args, basestring):
        new_args_kv = parse_kv(new_args)
        final_args.update(new_args_kv)
    return serialize_args(final_args)

def parse_yaml(data, path_hint=None):
    ''' convert a yaml string to a data structure.  Also supports JSON, ssssssh!!!'''

    stripped_data = data.lstrip()
    loaded = None
    if stripped_data.startswith("{") or stripped_data.startswith("["):
        # since the line starts with { or [ we can infer this is a JSON document.
        try:
            loaded = json.loads(data)
        except ValueError, ve:
            if path_hint:
                raise errors.AnsibleError(path_hint + ": " + str(ve))
            else:
                raise errors.AnsibleError(str(ve))
    else:
        # else this is pretty sure to be a YAML document
        loaded = yaml.load(data, Loader=Loader)

    return loaded

def process_common_errors(msg, probline, column):
    replaced = probline.replace(" ","")

    if ":{{" in replaced and "}}" in replaced:
        msg = msg + """
This one looks easy to fix.  YAML thought it was looking for the start of a
hash/dictionary and was confused to see a second "{".  Most likely this was
meant to be an ansible template evaluation instead, so we have to give the
parser a small hint that we wanted a string instead. The solution here is to
just quote the entire value.

For instance, if the original line was:

    app_path: {{ base_path }}/foo

It should be written as:

    app_path: "{{ base_path }}/foo"
"""
        return msg

    elif len(probline) and len(probline) > 1 and len(probline) > column and probline[column] == ":" and probline.count(':') > 1:
        msg = msg + """
This one looks easy to fix.  There seems to be an extra unquoted colon in the line
and this is confusing the parser. It was only expecting to find one free
colon. The solution is just add some quotes around the colon, or quote the
entire line after the first colon.

For instance, if the original line was:

    copy: src=file.txt dest=/path/filename:with_colon.txt

It can be written as:

    copy: src=file.txt dest='/path/filename:with_colon.txt'

Or:

    copy: 'src=file.txt dest=/path/filename:with_colon.txt'


"""
        return msg
    else:
        parts = probline.split(":")
        if len(parts) > 1:
            middle = parts[1].strip()
            match = False
            unbalanced = False
            if middle.startswith("'") and not middle.endswith("'"):
                match = True
            elif middle.startswith('"') and not middle.endswith('"'):
                match = True
            if len(middle) > 0 and middle[0] in [ '"', "'" ] and middle[-1] in [ '"', "'" ] and probline.count("'") > 2 or probline.count('"') > 2:
                unbalanced = True
            if match:
                msg = msg + """
This one looks easy to fix.  It seems that there is a value started
with a quote, and the YAML parser is expecting to see the line ended
with the same kind of quote.  For instance:

    when: "ok" in result.stdout

Could be written as:

   when: '"ok" in result.stdout'

or equivalently:

   when: "'ok' in result.stdout"

"""
                return msg

            if unbalanced:
                msg = msg + """
We could be wrong, but this one looks like it might be an issue with
unbalanced quotes.  If starting a value with a quote, make sure the
line ends with the same set of quotes.  For instance this arbitrary
example:

    foo: "bad" "wolf"

Could be written as:

    foo: '"bad" "wolf"'

"""
                return msg

    return msg

def process_yaml_error(exc, data, path=None, show_content=True):
    if hasattr(exc, 'problem_mark'):
        mark = exc.problem_mark
        if show_content:
            if mark.line -1 >= 0:
                before_probline = data.split("\n")[mark.line-1]
            else:
                before_probline = ''
            probline = data.split("\n")[mark.line]
            arrow = " " * mark.column + "^"
            msg = """Syntax Error while loading YAML script, %s
Note: The error may actually appear before this position: line %s, column %s

%s
%s
%s""" % (path, mark.line + 1, mark.column + 1, before_probline, probline, arrow)

            unquoted_var = None
            if '{{' in probline and '}}' in probline:
                if '"{{' not in probline or "'{{" not in probline:
                    unquoted_var = True

            if not unquoted_var:
                msg = process_common_errors(msg, probline, mark.column)
            else:
                msg = msg + """
We could be wrong, but this one looks like it might be an issue with
missing quotes.  Always quote template expression brackets when they
start a value. For instance:

    with_items:
      - {{ foo }}

Should be written as:

    with_items:
      - "{{ foo }}"

"""
        else:
            # most likely displaying a file with sensitive content,
            # so don't show any of the actual lines of yaml just the
            # line number itself
            msg = """Syntax error while loading YAML script, %s
The error appears to have been on line %s, column %s, but may actually
be before there depending on the exact syntax problem.
""" % (path, mark.line + 1, mark.column + 1)

    else:
        # No problem markers means we have to throw a generic
        # "stuff messed up" type message. Sry bud.
        if path:
            msg = "Could not parse YAML. Check over %s again." % path
        else:
            msg = "Could not parse YAML."
    raise errors.AnsibleYAMLValidationFailed(msg)


def parse_yaml_from_file(path, vault_password=None):
    ''' convert a yaml file to a data structure '''

    data = None
    show_content = True

    try:
        data = open(path).read()
    except IOError:
        raise errors.AnsibleError("file could not read: %s" % path)

    vault = VaultLib(password=vault_password)
    if vault.is_encrypted(data):
        # if the file is encrypted and no password was specified,
        # the decrypt call would throw an error, but we check first
        # since the decrypt function doesn't know the file name
        if vault_password is None:
            raise errors.AnsibleError("A vault password must be specified to decrypt %s" % path)
        data = vault.decrypt(data)
        show_content = False

    try:
        return parse_yaml(data, path_hint=path)
    except yaml.YAMLError, exc:
        process_yaml_error(exc, data, path, show_content)

def parse_kv(args):
    ''' convert a string of key/value items to a dict '''
    options = {}
    if args is not None:
        try:
            vargs = split_args(args)
        except ValueError, ve:
            if 'no closing quotation' in str(ve).lower():
                raise errors.AnsibleError("error parsing argument string, try quoting the entire line.")
            else:
                raise
        for x in vargs:
            if "=" in x:
                k, v = x.split("=",1)
                options[k.strip()] = unquote(v.strip())
    return options

def _validate_both_dicts(a, b):

    if not (isinstance(a, dict) and isinstance(b, dict)):
        raise errors.AnsibleError(
            "failed to combine variables, expected dicts but got a '%s' and a '%s'" % (type(a).__name__, type(b).__name__)
        )

def merge_hash(a, b):
    ''' recursively merges hash b into a
    keys from b take precedence over keys from a '''

    result = {}

    # we check here as well as in combine_vars() since this
    # function can work recursively with nested dicts
    _validate_both_dicts(a, b)

    for dicts in a, b:
        # next, iterate over b keys and values
        for k, v in dicts.iteritems():
            # if there's already such key in a
            # and that key contains dict
            if k in result and isinstance(result[k], dict):
                # merge those dicts recursively
                result[k] = merge_hash(a[k], v)
            else:
                # otherwise, just copy a value from b to a
                result[k] = v

    return result

def default(value, function):
    ''' syntactic sugar around lazy evaluation of defaults '''
    if value is None:
        return function()
    return value


def _git_repo_info(repo_path):
    ''' returns a string containing git branch, commit id and commit date '''
    result = None
    if os.path.exists(repo_path):
        # Check if the .git is a file. If it is a file, it means that we are in a submodule structure.
        if os.path.isfile(repo_path):
            try:
                gitdir = yaml.safe_load(open(repo_path)).get('gitdir')
                # There is a possibility the .git file to have an absolute path.
                if os.path.isabs(gitdir):
                    repo_path = gitdir
                else:
                    repo_path = os.path.join(repo_path[:-4], gitdir)
            except (IOError, AttributeError):
                return ''
        f = open(os.path.join(repo_path, "HEAD"))
        branch = f.readline().split('/')[-1].rstrip("\n")
        f.close()
        branch_path = os.path.join(repo_path, "refs", "heads", branch)
        if os.path.exists(branch_path):
            f = open(branch_path)
            commit = f.readline()[:10]
            f.close()
        else:
            # detached HEAD
            commit = branch[:10]
            branch = 'detached HEAD'
            branch_path = os.path.join(repo_path, "HEAD")

        date = time.localtime(os.stat(branch_path).st_mtime)
        if time.daylight == 0:
            offset = time.timezone
        else:
            offset = time.altzone
        result = "({0} {1}) last updated {2} (GMT {3:+04d})".format(branch, commit,
            time.strftime("%Y/%m/%d %H:%M:%S", date), offset / -36)
    else:
        result = ''
    return result


def _gitinfo():
    basedir = os.path.join(os.path.dirname(__file__), '..', '..', '..')
    repo_path = os.path.join(basedir, '.git')
    result = _git_repo_info(repo_path)
    submodules = os.path.join(basedir, '.gitmodules')
    if not os.path.exists(submodules):
       return result
    f = open(submodules)
    for line in f:
        tokens = line.strip().split(' ')
        if tokens[0] == 'path':
            submodule_path = tokens[2]
            submodule_info =_git_repo_info(os.path.join(basedir, submodule_path, '.git'))
            if not submodule_info:
                submodule_info = ' not found - use git submodule update --init ' + submodule_path
            result += "\n  {0}: {1}".format(submodule_path, submodule_info)
    f.close()
    return result


def version(prog):
    result = "{0} {1}".format(prog, __version__)
    gitinfo = _gitinfo()
    if gitinfo:
        result = result + " {0}".format(gitinfo)
    result = result + "\n  configured module search path = %s" % C.DEFAULT_MODULE_PATH
    return result

def version_info(gitinfo=False):
    if gitinfo:
        # expensive call, user with care
        ansible_version_string = version('')
    else:
        ansible_version_string = __version__
    ansible_version = ansible_version_string.split()[0]
    ansible_versions = ansible_version.split('.')
    for counter in range(len(ansible_versions)):
        if ansible_versions[counter] == "":
            ansible_versions[counter] = 0
        try:
            ansible_versions[counter] = int(ansible_versions[counter])
        except:
            pass
    if len(ansible_versions) < 3:
        for counter in range(len(ansible_versions), 3):
            ansible_versions.append(0)
    return {'string':      ansible_version_string.strip(),
            'full':        ansible_version,
            'major':       ansible_versions[0],
            'minor':       ansible_versions[1],
            'revision':    ansible_versions[2]}

def getch():
    ''' read in a single character '''
    fd = sys.stdin.fileno()
    old_settings = termios.tcgetattr(fd)
    try:
        tty.setraw(sys.stdin.fileno())
        ch = sys.stdin.read(1)
    finally:
        termios.tcsetattr(fd, termios.TCSADRAIN, old_settings)
    return ch

def sanitize_output(arg_string):
    ''' strips private info out of a string '''

    private_keys = ('password', 'login_password')

    output = []
    for part in arg_string.split():
        try:
            (k, v) = part.split('=', 1)
        except ValueError:
            v = heuristic_log_sanitize(part)
            output.append(v)
            continue

        if k in private_keys:
            v = 'VALUE_HIDDEN'
        else:
            v = heuristic_log_sanitize(v)
        output.append('%s=%s' % (k, v))

    output = ' '.join(output)
    return output


####################################################################
# option handling code for /usr/bin/ansible and ansible-playbook
# below this line

class SortedOptParser(optparse.OptionParser):
    '''Optparser which sorts the options by opt before outputting --help'''

    def format_help(self, formatter=None):
        self.option_list.sort(key=operator.methodcaller('get_opt_string'))
        return optparse.OptionParser.format_help(self, formatter=None)

def increment_debug(option, opt, value, parser):
    global VERBOSITY
    VERBOSITY += 1

def base_parser(constants=C, usage="", output_opts=False, runas_opts=False,
    async_opts=False, connect_opts=False, subset_opts=False, check_opts=False, diff_opts=False):
    ''' create an options parser for any ansible script '''

    parser = SortedOptParser(usage, version=version("%prog"))
    parser.add_option('-v','--verbose', default=False, action="callback",
        callback=increment_debug, help="verbose mode (-vvv for more, -vvvv to enable connection debugging)")

    parser.add_option('-f','--forks', dest='forks', default=constants.DEFAULT_FORKS, type='int',
        help="specify number of parallel processes to use (default=%s)" % constants.DEFAULT_FORKS)
    parser.add_option('-i', '--inventory-file', dest='inventory',
        help="specify inventory host file (default=%s)" % constants.DEFAULT_HOST_LIST,
        default=constants.DEFAULT_HOST_LIST)
    parser.add_option('-e', '--extra-vars', dest="extra_vars", action="append",
        help="set additional variables as key=value or YAML/JSON", default=[])
    parser.add_option('-u', '--user', default=constants.DEFAULT_REMOTE_USER, dest='remote_user',
        help='connect as this user (default=%s)' % constants.DEFAULT_REMOTE_USER)
    parser.add_option('-k', '--ask-pass', default=False, dest='ask_pass', action='store_true',
        help='ask for SSH password')
    parser.add_option('--private-key', default=constants.DEFAULT_PRIVATE_KEY_FILE, dest='private_key_file',
        help='use this file to authenticate the connection')
    parser.add_option('--ask-vault-pass', default=False, dest='ask_vault_pass', action='store_true',
        help='ask for vault password')
    parser.add_option('--vault-password-file', default=constants.DEFAULT_VAULT_PASSWORD_FILE,
        dest='vault_password_file', help="vault password file")
    parser.add_option('--list-hosts', dest='listhosts', action='store_true',
        help='outputs a list of matching hosts; does not execute anything else')
    parser.add_option('-M', '--module-path', dest='module_path',
        help="specify path(s) to module library (default=%s)" % constants.DEFAULT_MODULE_PATH,
        default=None)

    if subset_opts:
        parser.add_option('-l', '--limit', default=constants.DEFAULT_SUBSET, dest='subset',
            help='further limit selected hosts to an additional pattern')

    parser.add_option('-T', '--timeout', default=constants.DEFAULT_TIMEOUT, type='int',
        dest='timeout',
        help="override the SSH timeout in seconds (default=%s)" % constants.DEFAULT_TIMEOUT)

    if output_opts:
        parser.add_option('-o', '--one-line', dest='one_line', action='store_true',
            help='condense output')
        parser.add_option('-t', '--tree', dest='tree', default=None,
            help='log output to this directory')

    if runas_opts:
        # priv user defaults to root later on to enable detecting when this option was given here
        parser.add_option('-K', '--ask-sudo-pass', default=constants.DEFAULT_ASK_SUDO_PASS, dest='ask_sudo_pass', action='store_true',
            help='ask for sudo password (deprecated, use become)')
        parser.add_option('--ask-su-pass', default=constants.DEFAULT_ASK_SU_PASS, dest='ask_su_pass', action='store_true',
            help='ask for su password (deprecated, use become)')
        parser.add_option("-s", "--sudo", default=constants.DEFAULT_SUDO, action="store_true", dest='sudo',
            help="run operations with sudo (nopasswd) (deprecated, use become)")
        parser.add_option('-U', '--sudo-user', dest='sudo_user', default=None,
                          help='desired sudo user (default=root) (deprecated, use become)')
        parser.add_option('-S', '--su', default=constants.DEFAULT_SU, action='store_true',
            help='run operations with su (deprecated, use become)')
        parser.add_option('-R', '--su-user', default=None,
            help='run operations with su as this user (default=%s) (deprecated, use become)' % constants.DEFAULT_SU_USER)

        # consolidated privilege escalation (become)
        parser.add_option("-b", "--become", default=constants.DEFAULT_BECOME, action="store_true", dest='become',
            help="run operations with become (nopasswd implied)")
        parser.add_option('--become-method', dest='become_method', default=constants.DEFAULT_BECOME_METHOD, type='string',
            help="privilege escalation method to use (default=%s), valid choices: [ %s ]" % (constants.DEFAULT_BECOME_METHOD, ' | '.join(constants.BECOME_METHODS)))
        parser.add_option('--become-user', default=None, dest='become_user', type='string',
            help='run operations as this user (default=%s)' % constants.DEFAULT_BECOME_USER)
        parser.add_option('--ask-become-pass', default=False, dest='become_ask_pass', action='store_true',
            help='ask for privilege escalation password')


    if connect_opts:
        parser.add_option('-c', '--connection', dest='connection',
                          default=constants.DEFAULT_TRANSPORT,
                          help="connection type to use (default=%s)" % constants.DEFAULT_TRANSPORT)

    if async_opts:
        parser.add_option('-P', '--poll', default=constants.DEFAULT_POLL_INTERVAL, type='int',
            dest='poll_interval',
            help="set the poll interval if using -B (default=%s)" % constants.DEFAULT_POLL_INTERVAL)
        parser.add_option('-B', '--background', dest='seconds', type='int', default=0,
            help='run asynchronously, failing after X seconds (default=N/A)')

    if check_opts:
        parser.add_option("-C", "--check", default=False, dest='check', action='store_true',
            help="don't make any changes; instead, try to predict some of the changes that may occur"
        )

    if diff_opts:
        parser.add_option("-D", "--diff", default=False, dest='diff', action='store_true',
            help="when changing (small) files and templates, show the differences in those files; works great with --check"
        )

    return parser

def parse_extra_vars(extra_vars_opts, vault_pass):
    extra_vars = {}
    for extra_vars_opt in extra_vars_opts:
        extra_vars_opt = to_unicode(extra_vars_opt)
        if extra_vars_opt.startswith(u"@"):
            # Argument is a YAML file (JSON is a subset of YAML)
            extra_vars = combine_vars(extra_vars, parse_yaml_from_file(extra_vars_opt[1:], vault_password=vault_pass))
        elif extra_vars_opt and extra_vars_opt[0] in u'[{':
            # Arguments as YAML
            extra_vars = combine_vars(extra_vars, parse_yaml(extra_vars_opt))
        else:
            # Arguments as Key-value
            extra_vars = combine_vars(extra_vars, parse_kv(extra_vars_opt))
    return extra_vars

def ask_vault_passwords(ask_vault_pass=False, ask_new_vault_pass=False, confirm_vault=False, confirm_new=False):

    vault_pass = None
    new_vault_pass = None

    if ask_vault_pass:
        vault_pass = getpass.getpass(prompt="Vault password: ")

    if ask_vault_pass and confirm_vault:
        vault_pass2 = getpass.getpass(prompt="Confirm Vault password: ")
        if vault_pass != vault_pass2:
            raise errors.AnsibleError("Passwords do not match")

    if ask_new_vault_pass:
        new_vault_pass = getpass.getpass(prompt="New Vault password: ")

    if ask_new_vault_pass and confirm_new:
        new_vault_pass2 = getpass.getpass(prompt="Confirm New Vault password: ")
        if new_vault_pass != new_vault_pass2:
            raise errors.AnsibleError("Passwords do not match")

    # enforce no newline chars at the end of passwords
    if vault_pass:
        vault_pass = to_bytes(vault_pass, errors='strict', nonstring='simplerepr').strip()
    if new_vault_pass:
        new_vault_pass = to_bytes(new_vault_pass, errors='strict', nonstring='simplerepr').strip()

    return vault_pass, new_vault_pass

def ask_passwords(ask_pass=False, become_ask_pass=False, ask_vault_pass=False, become_method=C.DEFAULT_BECOME_METHOD):
    sshpass = None
    becomepass = None
    vaultpass = None
    become_prompt = ''

    if ask_pass:
        sshpass = getpass.getpass(prompt="SSH password: ")
        become_prompt = "%s password[defaults to SSH password]: " % become_method.upper()
        if sshpass:
            sshpass = to_bytes(sshpass, errors='strict', nonstring='simplerepr')
    else:
        become_prompt = "%s password: " % become_method.upper()

    if become_ask_pass:
        becomepass = getpass.getpass(prompt=become_prompt)
        if ask_pass and becomepass == '':
            becomepass = sshpass
        if becomepass:
            becomepass = to_bytes(becomepass)

    if ask_vault_pass:
        vaultpass = getpass.getpass(prompt="Vault password: ")
        if vaultpass:
            vaultpass = to_bytes(vaultpass, errors='strict', nonstring='simplerepr').strip()

    return (sshpass, becomepass, vaultpass)


def choose_pass_prompt(options):

    if options.ask_su_pass:
        return 'su'
    elif options.ask_sudo_pass:
        return 'sudo'

    return options.become_method

def normalize_become_options(options):

    options.become_ask_pass = options.become_ask_pass or options.ask_sudo_pass or options.ask_su_pass or C.DEFAULT_BECOME_ASK_PASS
    options.become_user = options.become_user or options.sudo_user or options.su_user or C.DEFAULT_BECOME_USER

    if options.become:
        pass
    elif options.sudo:
        options.become = True
        options.become_method = 'sudo'
    elif options.su:
        options.become = True
        options.become_method = 'su'


def do_encrypt(result, encrypt, salt_size=None, salt=None):
    if PASSLIB_AVAILABLE:
        try:
            crypt = getattr(passlib.hash, encrypt)
        except:
            raise errors.AnsibleError("passlib does not support '%s' algorithm" % encrypt)

        if salt_size:
            result = crypt.encrypt(result, salt_size=salt_size)
        elif salt:
            result = crypt.encrypt(result, salt=salt)
        else:
            result = crypt.encrypt(result)
    else:
        raise errors.AnsibleError("passlib must be installed to encrypt vars_prompt values")

    return result

def last_non_blank_line(buf):

    all_lines = buf.splitlines()
    all_lines.reverse()
    for line in all_lines:
        if (len(line) > 0):
            return line
    # shouldn't occur unless there's no output
    return ""

def filter_leading_non_json_lines(buf):
    '''
    used to avoid random output from SSH at the top of JSON output, like messages from
    tcagetattr, or where dropbear spews MOTD on every single command (which is nuts).

    need to filter anything which starts not with '{', '[', ', '=' or is an empty line.
    filter only leading lines since multiline JSON is valid.
    '''

    filtered_lines = StringIO.StringIO()
    stop_filtering = False
    for line in buf.splitlines():
        if stop_filtering or line.startswith('{') or line.startswith('['):
            stop_filtering = True
            filtered_lines.write(line + '\n')
    return filtered_lines.getvalue()

def boolean(value):
    val = str(value)
    if val.lower() in [ "true", "t", "y", "1", "yes" ]:
        return True
    else:
        return False

def make_become_cmd(cmd, user, shell, method, flags=None, exe=None):
    """
    helper function for connection plugins to create privilege escalation commands
    """

    randbits = ''.join(chr(random.randint(ord('a'), ord('z'))) for x in xrange(32))
    success_key = 'BECOME-SUCCESS-%s' % randbits
    prompt = None
    becomecmd = None

    shell = shell or '$SHELL'

    if method == 'sudo':
        # Rather than detect if sudo wants a password this time, -k makes sudo always ask for
        # a password if one is required. Passing a quoted compound command to sudo (or sudo -s)
        # directly doesn't work, so we shellquote it with pipes.quote() and pass the quoted
        # string to the user's shell.  We loop reading output until we see the randomly-generated
        # sudo prompt set with the -p option.
        prompt = '[sudo via ansible, key=%s] password: ' % randbits
        exe = exe or C.DEFAULT_SUDO_EXE
        becomecmd = '%s -k && %s %s -S -p "%s" -u %s %s -c %s' % \
            (exe, exe, flags or C.DEFAULT_SUDO_FLAGS, prompt, user, shell, pipes.quote('echo %s; %s' % (success_key, cmd)))

    elif method == 'su':
        exe = exe or C.DEFAULT_SU_EXE
        flags = flags or C.DEFAULT_SU_FLAGS
        becomecmd = '%s %s %s -c "%s -c %s"' % (exe, flags, user, shell, pipes.quote('echo %s; %s' % (success_key, cmd)))

    elif method == 'pbrun':
        prompt = 'assword:'
        exe = exe or 'pbrun'
        flags = flags or ''
        becomecmd = '%s -b -l %s -u %s "%s"' % (exe, flags, user, pipes.quote('echo %s; %s' % (success_key,cmd)))

    elif method == 'pfexec':
        exe = exe or 'pfexec'
        flags = flags or ''
        # No user as it uses it's own exec_attr to figure it out
        becomecmd = '%s %s "%s"' % (exe, flags, pipes.quote('echo %s; %s' % (success_key,cmd)))

    if becomecmd is None:
        raise errors.AnsibleError("Privilege escalation method not found: %s" % method)

    return (('%s -c ' % shell) + pipes.quote(becomecmd), prompt, success_key)


def make_sudo_cmd(sudo_exe, sudo_user, executable, cmd):
    """
    helper function for connection plugins to create sudo commands
    """
    return make_become_cmd(cmd, sudo_user, executable, 'sudo', C.DEFAULT_SUDO_FLAGS, sudo_exe)


def make_su_cmd(su_user, executable, cmd):
    """
    Helper function for connection plugins to create direct su commands
    """
    return make_become_cmd(cmd, su_user, executable, 'su', C.DEFAULT_SU_FLAGS, C.DEFAULT_SU_EXE)

def get_diff(diff):
    # called by --diff usage in playbook and runner via callbacks
    # include names in diffs 'before' and 'after' and do diff -U 10

    try:
        with warnings.catch_warnings():
            warnings.simplefilter('ignore')
            ret = []
            if 'dst_binary' in diff:
                ret.append("diff skipped: destination file appears to be binary\n")
            if 'src_binary' in diff:
                ret.append("diff skipped: source file appears to be binary\n")
            if 'dst_larger' in diff:
                ret.append("diff skipped: destination file size is greater than %d\n" % diff['dst_larger'])
            if 'src_larger' in diff:
                ret.append("diff skipped: source file size is greater than %d\n" % diff['src_larger'])
            if 'before' in diff and 'after' in diff:
                if 'before_header' in diff:
                    before_header = "before: %s" % diff['before_header']
                else:
                    before_header = 'before'
                if 'after_header' in diff:
                    after_header = "after: %s" % diff['after_header']
                else:
                    after_header = 'after'
                differ = difflib.unified_diff(to_unicode(diff['before']).splitlines(True), to_unicode(diff['after']).splitlines(True), before_header, after_header, '', '', 10)
                for line in list(differ):
                    ret.append(line)
            return u"".join(ret)
    except UnicodeDecodeError:
        return ">> the files are different, but the diff library cannot compare unicode strings"

def is_list_of_strings(items):
    for x in items:
        if not isinstance(x, basestring):
            return False
    return True

def list_union(a, b):
    result = []
    for x in a:
        if x not in result:
            result.append(x)
    for x in b:
        if x not in result:
            result.append(x)
    return result

def list_intersection(a, b):
    result = []
    for x in a:
        if x in b and x not in result:
            result.append(x)
    return result

def list_difference(a, b):
    result = []
    for x in a:
        if x not in b and x not in result:
            result.append(x)
    for x in b:
        if x not in a and x not in result:
            result.append(x)
    return result

def contains_vars(data):
    '''
    returns True if the data contains a variable pattern
    '''
    return "$" in data or "{{" in data

def safe_eval(expr, locals={}, include_exceptions=False):
    '''
    This is intended for allowing things like:
    with_items: a_list_variable

    Where Jinja2 would return a string but we do not want to allow it to
    call functions (outside of Jinja2, where the env is constrained). If
    the input data to this function came from an untrusted (remote) source,
    it should first be run through _clean_data_struct() to ensure the data
    is further sanitized prior to evaluation.

    Based on:
    http://stackoverflow.com/questions/12523516/using-ast-and-whitelists-to-make-pythons-eval-safe
    '''

    # this is the whitelist of AST nodes we are going to
    # allow in the evaluation. Any node type other than
    # those listed here will raise an exception in our custom
    # visitor class defined below.
    SAFE_NODES = set(
        (
            ast.Add,
            ast.BinOp,
            ast.Call,
            ast.Compare,
            ast.Dict,
            ast.Div,
            ast.Expression,
            ast.List,
            ast.Load,
            ast.Mult,
            ast.Num,
            ast.Name,
            ast.Str,
            ast.Sub,
            ast.Tuple,
            ast.UnaryOp,
        )
    )

    # AST node types were expanded after 2.6
    if not sys.version.startswith('2.6'):
        SAFE_NODES.union(
            set(
                (ast.Set,)
            )
        )

    filter_list = []
    for filter in filter_loader.all():
        filter_list.extend(filter.filters().keys())

    CALL_WHITELIST = C.DEFAULT_CALLABLE_WHITELIST + filter_list

    class CleansingNodeVisitor(ast.NodeVisitor):
        def generic_visit(self, node, inside_call=False):
            if type(node) not in SAFE_NODES:
                raise Exception("invalid expression (%s)" % expr)
            elif isinstance(node, ast.Call):
                inside_call = True
            elif isinstance(node, ast.Name) and inside_call:
                if hasattr(builtin, node.id) and node.id not in CALL_WHITELIST:
                    raise Exception("invalid function: %s" % node.id)
            # iterate over all child nodes
            for child_node in ast.iter_child_nodes(node):
                self.generic_visit(child_node, inside_call)

    if not isinstance(expr, basestring):
        # already templated to a datastructure, perhaps?
        if include_exceptions:
            return (expr, None)
        return expr

    cnv = CleansingNodeVisitor()
    try:
        parsed_tree = ast.parse(expr, mode='eval')
        cnv.visit(parsed_tree)
        compiled = compile(parsed_tree, expr, 'eval')
        result = eval(compiled, {}, locals)

        if include_exceptions:
            return (result, None)
        else:
            return result
    except SyntaxError, e:
        # special handling for syntax errors, we just return
        # the expression string back as-is
        if include_exceptions:
            return (expr, None)
        return expr
    except Exception, e:
        if include_exceptions:
            return (expr, e)
        return expr


def listify_lookup_plugin_terms(terms, basedir, inject):

    from ansible.utils import template

    if isinstance(terms, basestring):
        # someone did:
        #    with_items: alist
        # OR
        #    with_items: {{ alist }}

        stripped = terms.strip()
        if not (stripped.startswith('{') or stripped.startswith('[')) and \
           not stripped.startswith("/") and \
           not stripped.startswith('set([') and \
           not LOOKUP_REGEX.search(terms):
            # if not already a list, get ready to evaluate with Jinja2
            # not sure why the "/" is in above code :)
            try:
                new_terms = template.template(basedir, "{{ %s }}" % terms, inject)
                if isinstance(new_terms, basestring) and "{{" in new_terms:
                    pass
                else:
                    terms = new_terms
            except:
                pass

        if '{' in terms or '[' in terms:
            # Jinja2 already evaluated a variable to a list.
            # Jinja2-ified list needs to be converted back to a real type
            # TODO: something a bit less heavy than eval
            return safe_eval(terms)

        if isinstance(terms, basestring):
            terms = [ terms ]

    return terms

def combine_vars(a, b):

    _validate_both_dicts(a, b)

    if C.DEFAULT_HASH_BEHAVIOUR == "merge":
        return merge_hash(a, b)
    else:
        return dict(a.items() + b.items())

def random_password(length=20, chars=C.DEFAULT_PASSWORD_CHARS):
    '''Return a random password string of length containing only chars.'''

    password = []
    while len(password) < length:
        new_char = os.urandom(1)
        if new_char in chars:
            password.append(new_char)

    return ''.join(password)

def before_comment(msg):
    ''' what's the part of a string before a comment? '''
    msg = msg.replace("\#","**NOT_A_COMMENT**")
    msg = msg.split("#")[0]
    msg = msg.replace("**NOT_A_COMMENT**","#")
    return msg

def load_vars(basepath, results, vault_password=None):
    """
    Load variables from any potential yaml filename combinations of basepath,
    returning result.
    """

    paths_to_check = [ "".join([basepath, ext])
                       for ext in C.YAML_FILENAME_EXTENSIONS ]

    found_paths = []

    for path in paths_to_check:
        found, results = _load_vars_from_path(path, results, vault_password=vault_password)
        if found:
            found_paths.append(path)


    # disallow the potentially confusing situation that there are multiple
    # variable files for the same name. For example if both group_vars/all.yml
    # and group_vars/all.yaml
    if len(found_paths) > 1:
        raise errors.AnsibleError("Multiple variable files found. "
            "There should only be one. %s" % ( found_paths, ))

    return results

## load variables from yaml files/dirs
#  e.g. host/group_vars
#
def _load_vars_from_path(path, results, vault_password=None):
    """
    Robustly access the file at path and load variables, carefully reporting
    errors in a friendly/informative way.

    Return the tuple (found, new_results, )
    """

    try:
        # in the case of a symbolic link, we want the stat of the link itself,
        # not its target
        pathstat = os.lstat(path)
    except os.error, err:
        # most common case is that nothing exists at that path.
        if err.errno == errno.ENOENT:
            return False, results
        # otherwise this is a condition we should report to the user
        raise errors.AnsibleError(
            "%s is not accessible: %s."
            " Please check its permissions." % ( path, err.strerror))

    # symbolic link
    if stat.S_ISLNK(pathstat.st_mode):
        try:
            target = os.path.realpath(path)
        except os.error, err2:
            raise errors.AnsibleError("The symbolic link at %s "
                "is not readable: %s.  Please check its permissions."
                % (path, err2.strerror, ))
        # follow symbolic link chains by recursing, so we repeat the same
        # permissions checks above and provide useful errors.
        return _load_vars_from_path(target, results, vault_password)

    # directory
    if stat.S_ISDIR(pathstat.st_mode):

        # support organizing variables across multiple files in a directory
        return True, _load_vars_from_folder(path, results, vault_password=vault_password)

    # regular file
    elif stat.S_ISREG(pathstat.st_mode):
        data = parse_yaml_from_file(path, vault_password=vault_password)
        if data and type(data) != dict:
            raise errors.AnsibleError(
                "%s must be stored as a dictionary/hash" % path)
        elif data is None:
            data = {}

        # combine vars overrides by default but can be configured to do a
        # hash merge in settings
        results = combine_vars(results, data)
        return True, results

    # something else? could be a fifo, socket, device, etc.
    else:
        raise errors.AnsibleError("Expected a variable file or directory "
            "but found a non-file object at path %s" % (path, ))

def _load_vars_from_folder(folder_path, results, vault_password=None):
    """
    Load all variables within a folder recursively.
    """

    # this function and _load_vars_from_path are mutually recursive

    try:
        names = os.listdir(folder_path)
    except os.error, err:
        raise errors.AnsibleError(
            "This folder cannot be listed: %s: %s."
             % ( folder_path, err.strerror))

    # evaluate files in a stable order rather than whatever order the
    # filesystem lists them.
    names.sort()

    # do not parse hidden files or dirs, e.g. .svn/
    paths = [os.path.join(folder_path, name) for name in names
            if not name.startswith('.')
            and os.path.splitext(name)[1] in C.YAML_FILENAME_EXTENSIONS]
    for path in paths:
        _found, results = _load_vars_from_path(path, results, vault_password=vault_password)
    return results

def update_hash(hash, key, new_value):
    ''' used to avoid nested .update calls on the parent '''

    value = hash.get(key, {})
    value.update(new_value)
    hash[key] = value

def censor_unlogged_data(data):
    '''
    used when the no_log: True attribute is passed to a task to keep data from a callback.
    NOT intended to prevent variable registration, but only things from showing up on
    screen
    '''
    new_data = {}
    for (x,y) in data.iteritems():
       if x in [ 'skipped', 'changed', 'failed', 'rc' ]:
           new_data[x] = y
    new_data['censored'] = 'results hidden due to no_log parameter'
    return new_data

def check_mutually_exclusive_privilege(options, parser):

    # privilege escalation command line arguments need to be mutually exclusive
    if (options.su or options.su_user or options.ask_su_pass) and \
                (options.sudo or options.sudo_user or options.ask_sudo_pass) or \
        (options.su or options.su_user or options.ask_su_pass) and \
                (options.become or options.become_user or options.become_ask_pass) or \
        (options.sudo or options.sudo_user or options.ask_sudo_pass) and \
                (options.become or options.become_user or options.become_ask_pass):

            parser.error("Sudo arguments ('--sudo', '--sudo-user', and '--ask-sudo-pass') "
                         "and su arguments ('-su', '--su-user', and '--ask-su-pass') "
                         "and become arguments ('--become', '--become-user', and '--ask-become-pass')"
                         " are exclusive of each other")

=======
# Make coding more python3-ish
from __future__ import (absolute_import, division, print_function)
__metaclass__ = type
>>>>>>> e59d4f3b
<|MERGE_RESOLUTION|>--- conflicted
+++ resolved
@@ -15,1653 +15,6 @@
 # You should have received a copy of the GNU General Public License
 # along with Ansible.  If not, see <http://www.gnu.org/licenses/>.
 
-<<<<<<< HEAD
-import errno
-import sys
-import re
-import os
-import shlex
-import yaml
-import copy
-import optparse
-import operator
-from ansible import errors
-from ansible import __version__
-from ansible.utils.display_functions import *
-from ansible.utils.plugins import *
-from ansible.utils.su_prompts import *
-from ansible.utils.hashing import secure_hash, secure_hash_s, checksum, checksum_s, md5, md5s
-from ansible.callbacks import display
-from ansible.module_utils.splitter import split_args, unquote
-from ansible.module_utils.basic import heuristic_log_sanitize
-from ansible.utils.unicode import to_bytes, to_unicode
-import ansible.constants as C
-import ast
-import time
-import StringIO
-import stat
-import termios
-import tty
-import pipes
-import random
-import difflib
-import warnings
-import traceback
-import getpass
-import sys
-import subprocess
-import contextlib
-
-from vault import VaultLib
-
-VERBOSITY=0
-
-MAX_FILE_SIZE_FOR_DIFF=1*1024*1024
-
-# caching the compilation of the regex used
-# to check for lookup calls within data
-LOOKUP_REGEX = re.compile(r'lookup\s*\(')
-PRINT_CODE_REGEX = re.compile(r'(?:{[{%]|[%}]})')
-CODE_REGEX = re.compile(r'(?:{%|%})')
-
-
-try:
-    # simplejson can be much faster if it's available
-    import simplejson as json
-except ImportError:
-    import json
-
-try:
-    from yaml import CSafeLoader as Loader
-except ImportError:
-    from yaml import SafeLoader as Loader
-
-PASSLIB_AVAILABLE = False
-try:
-    import passlib.hash
-    PASSLIB_AVAILABLE = True
-except:
-    pass
-
-try:
-    import builtin
-except ImportError:
-    import __builtin__ as builtin
-
-KEYCZAR_AVAILABLE=False
-try:
-    try:
-        # some versions of pycrypto may not have this?
-        from Crypto.pct_warnings import PowmInsecureWarning
-    except ImportError:
-        PowmInsecureWarning = RuntimeWarning
-
-    with warnings.catch_warnings(record=True) as warning_handler:
-        warnings.simplefilter("error", PowmInsecureWarning)
-        try:
-            import keyczar.errors as key_errors
-            from keyczar.keys import AesKey
-        except PowmInsecureWarning:
-            system_warning(
-                "The version of gmp you have installed has a known issue regarding " + \
-                "timing vulnerabilities when used with pycrypto. " + \
-                "If possible, you should update it (i.e. yum update gmp)."
-            )
-            warnings.resetwarnings()
-            warnings.simplefilter("ignore")
-            import keyczar.errors as key_errors
-            from keyczar.keys import AesKey
-        KEYCZAR_AVAILABLE=True
-except ImportError:
-    pass
-
-
-###############################################################
-# Abstractions around keyczar
-###############################################################
-
-def key_for_hostname(hostname):
-    # fireball mode is an implementation of ansible firing up zeromq via SSH
-    # to use no persistent daemons or key management
-
-    if not KEYCZAR_AVAILABLE:
-        raise errors.AnsibleError("python-keyczar must be installed on the control machine to use accelerated modes")
-
-    key_path = os.path.expanduser(C.ACCELERATE_KEYS_DIR)
-    if not os.path.exists(key_path):
-        os.makedirs(key_path, mode=0700)
-        os.chmod(key_path, int(C.ACCELERATE_KEYS_DIR_PERMS, 8))
-    elif not os.path.isdir(key_path):
-        raise errors.AnsibleError('ACCELERATE_KEYS_DIR is not a directory.')
-
-    if stat.S_IMODE(os.stat(key_path).st_mode) != int(C.ACCELERATE_KEYS_DIR_PERMS, 8):
-        raise errors.AnsibleError('Incorrect permissions on the private key directory. Use `chmod 0%o %s` to correct this issue, and make sure any of the keys files contained within that directory are set to 0%o' % (int(C.ACCELERATE_KEYS_DIR_PERMS, 8), C.ACCELERATE_KEYS_DIR, int(C.ACCELERATE_KEYS_FILE_PERMS, 8)))
-
-    key_path = os.path.join(key_path, hostname)
-
-    # use new AES keys every 2 hours, which means fireball must not allow running for longer either
-    if not os.path.exists(key_path) or (time.time() - os.path.getmtime(key_path) > 60*60*2):
-        key = AesKey.Generate()
-        fd = os.open(key_path, os.O_WRONLY | os.O_CREAT, int(C.ACCELERATE_KEYS_FILE_PERMS, 8))
-        fh = os.fdopen(fd, 'w')
-        fh.write(str(key))
-        fh.close()
-        return key
-    else:
-        if stat.S_IMODE(os.stat(key_path).st_mode) != int(C.ACCELERATE_KEYS_FILE_PERMS, 8):
-            raise errors.AnsibleError('Incorrect permissions on the key file for this host. Use `chmod 0%o %s` to correct this issue.' % (int(C.ACCELERATE_KEYS_FILE_PERMS, 8), key_path))
-        fh = open(key_path)
-        key = AesKey.Read(fh.read())
-        fh.close()
-        return key
-
-def encrypt(key, msg):
-    return key.Encrypt(msg)
-
-def decrypt(key, msg):
-    try:
-        return key.Decrypt(msg)
-    except key_errors.InvalidSignatureError:
-        raise errors.AnsibleError("decryption failed")
-
-###############################################################
-# UTILITY FUNCTIONS FOR COMMAND LINE TOOLS
-###############################################################
-
-def read_vault_file(vault_password_file):
-    """Read a vault password from a file or if executable, execute the script and
-    retrieve password from STDOUT
-    """
-    if vault_password_file:
-        this_path = os.path.realpath(os.path.expanduser(vault_password_file))
-        if is_executable(this_path):
-            try:
-                # STDERR not captured to make it easier for users to prompt for input in their scripts
-                p = subprocess.Popen(this_path, stdout=subprocess.PIPE)
-            except OSError, e:
-                raise errors.AnsibleError("problem running %s (%s)" % (' '.join(this_path), e))
-            stdout, stderr = p.communicate()
-            vault_pass = stdout.strip('\r\n')
-        else:
-            try:
-                f = open(this_path, "rb")
-                vault_pass=f.read().strip()
-                f.close()
-            except (OSError, IOError), e:
-                raise errors.AnsibleError("Could not read %s: %s" % (this_path, e))
-
-        return vault_pass
-    else:
-        return None
-
-def err(msg):
-    ''' print an error message to stderr '''
-
-    print >> sys.stderr, msg
-
-def exit(msg, rc=1):
-    ''' quit with an error to stdout and a failure code '''
-
-    err(msg)
-    sys.exit(rc)
-
-def jsonify(result, format=False):
-    ''' format JSON output (uncompressed or uncompressed) '''
-
-    if result is None:
-        return "{}"
-    result2 = result.copy()
-    for key, value in result2.items():
-        if type(value) is str:
-            result2[key] = value.decode('utf-8', 'ignore')
-
-    indent = None
-    if format:
-        indent = 4
-
-    try:
-        return json.dumps(result2, sort_keys=True, indent=indent, ensure_ascii=False)
-    except UnicodeDecodeError:
-        return json.dumps(result2, sort_keys=True, indent=indent)
-
-def write_tree_file(tree, hostname, buf):
-    ''' write something into treedir/hostname '''
-
-    # TODO: might be nice to append playbook runs per host in a similar way
-    # in which case, we'd want append mode.
-    path = os.path.join(tree, hostname)
-    fd = open(path, "w+")
-    fd.write(buf)
-    fd.close()
-
-def is_failed(result):
-    ''' is a given JSON result a failed result? '''
-
-    return ((result.get('rc', 0) != 0) or (result.get('failed', False) in [ True, 'True', 'true']))
-
-def is_changed(result):
-    ''' is a given JSON result a changed result? '''
-
-    return (result.get('changed', False) in [ True, 'True', 'true'])
-
-def check_conditional(conditional, basedir, inject, fail_on_undefined=False):
-    from ansible.utils import template
-
-    if conditional is None or conditional == '':
-        return True
-
-    if isinstance(conditional, list):
-        for x in conditional:
-            if not check_conditional(x, basedir, inject, fail_on_undefined=fail_on_undefined):
-                return False
-        return True
-
-    if not isinstance(conditional, basestring):
-        return conditional
-
-    conditional = conditional.replace("jinja2_compare ","")
-    # allow variable names
-    if conditional in inject and '-' not in to_unicode(inject[conditional], nonstring='simplerepr'):
-        conditional = to_unicode(inject[conditional], nonstring='simplerepr')
-    conditional = template.template(basedir, conditional, inject, fail_on_undefined=fail_on_undefined)
-    original = to_unicode(conditional, nonstring='simplerepr').replace("jinja2_compare ","")
-    # a Jinja2 evaluation that results in something Python can eval!
-    presented = "{%% if %s %%} True {%% else %%} False {%% endif %%}" % conditional
-    conditional = template.template(basedir, presented, inject)
-    val = conditional.strip()
-    if val == presented:
-        # the templating failed, meaning most likely a
-        # variable was undefined. If we happened to be
-        # looking for an undefined variable, return True,
-        # otherwise fail
-        if "is undefined" in conditional:
-            return True
-        elif "is defined" in conditional:
-            return False
-        else:
-            raise errors.AnsibleError("error while evaluating conditional: %s" % original)
-    elif val == "True":
-        return True
-    elif val == "False":
-        return False
-    else:
-        raise errors.AnsibleError("unable to evaluate conditional: %s" % original)
-
-def is_executable(path):
-    '''is the given path executable?'''
-    return (stat.S_IXUSR & os.stat(path)[stat.ST_MODE]
-            or stat.S_IXGRP & os.stat(path)[stat.ST_MODE]
-            or stat.S_IXOTH & os.stat(path)[stat.ST_MODE])
-
-def unfrackpath(path):
-    '''
-    returns a path that is free of symlinks, environment
-    variables, relative path traversals and symbols (~)
-    example:
-    '$HOME/../../var/mail' becomes '/var/spool/mail'
-    '''
-    return os.path.normpath(os.path.realpath(os.path.expandvars(os.path.expanduser(path))))
-
-def prepare_writeable_dir(tree,mode=0777):
-    ''' make sure a directory exists and is writeable '''
-
-    # modify the mode to ensure the owner at least
-    # has read/write access to this directory
-    mode |= 0700
-
-    # make sure the tree path is always expanded
-    # and normalized and free of symlinks
-    tree = unfrackpath(tree)
-
-    if not os.path.exists(tree):
-        try:
-            os.makedirs(tree, mode)
-        except (IOError, OSError), e:
-            raise errors.AnsibleError("Could not make dir %s: %s" % (tree, e))
-    if not os.access(tree, os.W_OK):
-        raise errors.AnsibleError("Cannot write to path %s" % tree)
-    return tree
-
-def path_dwim(basedir, given):
-    '''
-    make relative paths work like folks expect.
-    '''
-
-    if given.startswith("'"):
-        given = given[1:-1]
-
-    if given.startswith("/"):
-        return os.path.abspath(given)
-    elif given.startswith("~"):
-        return os.path.abspath(os.path.expanduser(given))
-    else:
-        if basedir is None:
-            basedir = "."
-        return os.path.abspath(os.path.join(basedir, given))
-
-def path_dwim_relative(original, dirname, source, playbook_base, check=True):
-    ''' find one file in a directory one level up in a dir named dirname relative to current '''
-    # (used by roles code)
-
-    from ansible.utils import template
-
-
-    basedir = os.path.dirname(original)
-    if os.path.islink(basedir):
-        basedir = unfrackpath(basedir)
-        template2 = os.path.join(basedir, dirname, source)
-    else:
-        template2 = os.path.join(basedir, '..', dirname, source)
-    source2 = path_dwim(basedir, template2)
-    if os.path.exists(source2):
-        return source2
-    obvious_local_path = path_dwim(playbook_base, source)
-    if os.path.exists(obvious_local_path):
-        return obvious_local_path
-    if check:
-        raise errors.AnsibleError("input file not found at %s or %s" % (source2, obvious_local_path))
-    return source2 # which does not exist
-
-def repo_url_to_role_name(repo_url):
-    # gets the role name out of a repo like 
-    # http://git.example.com/repos/repo.git" => "repo"
-
-    if '://' not in repo_url and '@' not in repo_url:
-        return repo_url
-    trailing_path = repo_url.split('/')[-1]
-    if trailing_path.endswith('.git'):
-        trailing_path = trailing_path[:-4]
-    if trailing_path.endswith('.tar.gz'):
-        trailing_path = trailing_path[:-7]
-    if ',' in trailing_path:
-        trailing_path = trailing_path.split(',')[0]
-    return trailing_path
-
-
-def role_spec_parse(role_spec):
-    # takes a repo and a version like 
-    # git+http://git.example.com/repos/repo.git,v1.0 
-    # and returns a list of properties such as:
-    # {
-    #   'scm': 'git', 
-    #   'src': 'http://git.example.com/repos/repo.git', 
-    #   'version': 'v1.0', 
-    #   'name': 'repo'
-    # }
-  
-    role_spec = role_spec.strip()
-    role_version = ''
-    default_role_versions = dict(git='master', hg='tip')
-    if role_spec == "" or role_spec.startswith("#"):
-        return (None, None, None, None)
-
-    tokens = [s.strip() for s in role_spec.split(',')]
-    
-    # assume https://github.com URLs are git+https:// URLs and not
-    # tarballs unless they end in '.zip'
-    if 'github.com/' in tokens[0] and not tokens[0].startswith("git+") and not tokens[0].endswith('.tar.gz'):
-        tokens[0] = 'git+' + tokens[0]
-
-    if '+' in tokens[0]:
-        (scm, role_url) = tokens[0].split('+')
-    else:
-        scm = None
-        role_url = tokens[0]
-    if len(tokens) >= 2:
-        role_version = tokens[1]
-    if len(tokens) == 3:
-        role_name = tokens[2]
-    else:
-        role_name = repo_url_to_role_name(tokens[0])
-    if scm and not role_version:
-        role_version = default_role_versions.get(scm, '')
-    return dict(scm=scm, src=role_url, version=role_version, name=role_name)
-
-
-def role_yaml_parse(role):
-    if 'role' in role:
-        # Old style: {role: "galaxy.role,version,name", other_vars: "here" }
-        role_info = role_spec_parse(role['role'])
-        if isinstance(role_info, dict):
-            # Warning: Slight change in behaviour here.  name may be being
-            # overloaded.  Previously, name was only a parameter to the role.
-            # Now it is both a parameter to the role and the name that
-            # ansible-galaxy will install under on the local system.
-            if 'name' in role and 'name' in role_info:
-                del role_info['name']
-            role.update(role_info)
-    else:
-        # New style: { src: 'galaxy.role,version,name', other_vars: "here" }
-        if 'github.com' in role["src"] and 'http' in role["src"] and '+' not in role["src"] and not role["src"].endswith('.tar.gz'):
-            role["src"] = "git+" + role["src"]
-
-        if '+' in role["src"]:
-            (scm, src) = role["src"].split('+')
-            role["scm"] = scm
-            role["src"] = src
-
-        if 'name' not in role:
-            role["name"] = repo_url_to_role_name(role["src"])
-
-        if 'version' not in role:
-            role['version'] = ''
-
-        if 'scm' not in role:
-            role['scm'] = None
-
-    return role
-
-
-def json_loads(data):
-    ''' parse a JSON string and return a data structure '''
-    try:
-        loaded = json.loads(data)
-    except ValueError,e:
-        raise errors.AnsibleError("Unable to read provided data as JSON: %s" % str(e))
-
-    return loaded
-
-def _clean_data(orig_data, from_remote=False, from_inventory=False):
-    ''' remove jinja2 template tags from a string '''
-
-    if not isinstance(orig_data, basestring):
-        return orig_data
-
-    # when the data is marked as having come from a remote, we always
-    # replace any print blocks (ie. {{var}}), however when marked as coming
-    # from inventory we only replace print blocks that contain a call to
-    # a lookup plugin (ie. {{lookup('foo','bar'))}})
-    replace_prints = from_remote or (from_inventory and '{{' in orig_data and LOOKUP_REGEX.search(orig_data) is not None)
-
-    regex = PRINT_CODE_REGEX if replace_prints else CODE_REGEX
-
-    with contextlib.closing(StringIO.StringIO(orig_data)) as data:
-        # these variables keep track of opening block locations, as we only
-        # want to replace matched pairs of print/block tags
-        print_openings = []
-        block_openings = []
-        for mo in regex.finditer(orig_data):
-            token = mo.group(0)
-            token_start = mo.start(0)
-
-            if token[0] == '{':
-                if token == '{%':
-                    block_openings.append(token_start)
-                elif token == '{{':
-                    print_openings.append(token_start)
-
-            elif token[1] == '}':
-                prev_idx = None
-                if token == '%}' and block_openings:
-                    prev_idx = block_openings.pop()
-                elif token == '}}' and print_openings:
-                    prev_idx = print_openings.pop()
-
-                if prev_idx is not None:
-                    # replace the opening
-                    data.seek(prev_idx, os.SEEK_SET)
-                    data.write('{#')
-                    # replace the closing
-                    data.seek(token_start, os.SEEK_SET)
-                    data.write('#}')
-
-            else:
-                assert False, 'Unhandled regex match'
-
-        return data.getvalue()
-
-def _clean_data_struct(orig_data, from_remote=False, from_inventory=False):
-    '''
-    walk a complex data structure, and use _clean_data() to
-    remove any template tags that may exist
-    '''
-    if not from_remote and not from_inventory:
-        raise errors.AnsibleErrors("when cleaning data, you must specify either from_remote or from_inventory")
-    if isinstance(orig_data, dict):
-        data = orig_data.copy()
-        for key in data:
-            new_key = _clean_data_struct(key, from_remote, from_inventory)
-            new_val = _clean_data_struct(data[key], from_remote, from_inventory)
-            if key != new_key:
-                del data[key]
-            data[new_key] = new_val
-    elif isinstance(orig_data, list):
-        data = orig_data[:]
-        for i in range(0, len(data)):
-            data[i] = _clean_data_struct(data[i], from_remote, from_inventory)
-    elif isinstance(orig_data, basestring):
-        data = _clean_data(orig_data, from_remote, from_inventory)
-    else:
-        data = orig_data
-    return data
-
-def parse_json(raw_data, from_remote=False, from_inventory=False, no_exceptions=False):
-    ''' this version for module return data only '''
-
-    orig_data = raw_data
-
-    # ignore stuff like tcgetattr spewage or other warnings
-    data = filter_leading_non_json_lines(raw_data)
-
-    try:
-        results = json.loads(data)
-    except:
-        if no_exceptions:
-            return dict(failed=True, parsed=False, msg=raw_data)
-        else:
-            raise
-
-    if from_remote:
-        results = _clean_data_struct(results, from_remote, from_inventory)
-
-    return results
-
-def serialize_args(args):
-    '''
-    Flattens a dictionary args to a k=v string
-    '''
-    module_args = ""
-    for (k,v) in args.iteritems():
-        if isinstance(v, basestring):
-            module_args = "%s=%s %s" % (k, pipes.quote(v), module_args)
-        elif isinstance(v, bool):
-            module_args = "%s=%s %s" % (k, str(v), module_args)
-    return module_args.strip()
-
-def merge_module_args(current_args, new_args):
-    '''
-    merges either a dictionary or string of k=v pairs with another string of k=v pairs,
-    and returns a new k=v string without duplicates.
-    '''
-    if not isinstance(current_args, basestring):
-        raise errors.AnsibleError("expected current_args to be a basestring")
-    # we use parse_kv to split up the current args into a dictionary
-    final_args = parse_kv(current_args)
-    if isinstance(new_args, dict):
-        final_args.update(new_args)
-    elif isinstance(new_args, basestring):
-        new_args_kv = parse_kv(new_args)
-        final_args.update(new_args_kv)
-    return serialize_args(final_args)
-
-def parse_yaml(data, path_hint=None):
-    ''' convert a yaml string to a data structure.  Also supports JSON, ssssssh!!!'''
-
-    stripped_data = data.lstrip()
-    loaded = None
-    if stripped_data.startswith("{") or stripped_data.startswith("["):
-        # since the line starts with { or [ we can infer this is a JSON document.
-        try:
-            loaded = json.loads(data)
-        except ValueError, ve:
-            if path_hint:
-                raise errors.AnsibleError(path_hint + ": " + str(ve))
-            else:
-                raise errors.AnsibleError(str(ve))
-    else:
-        # else this is pretty sure to be a YAML document
-        loaded = yaml.load(data, Loader=Loader)
-
-    return loaded
-
-def process_common_errors(msg, probline, column):
-    replaced = probline.replace(" ","")
-
-    if ":{{" in replaced and "}}" in replaced:
-        msg = msg + """
-This one looks easy to fix.  YAML thought it was looking for the start of a
-hash/dictionary and was confused to see a second "{".  Most likely this was
-meant to be an ansible template evaluation instead, so we have to give the
-parser a small hint that we wanted a string instead. The solution here is to
-just quote the entire value.
-
-For instance, if the original line was:
-
-    app_path: {{ base_path }}/foo
-
-It should be written as:
-
-    app_path: "{{ base_path }}/foo"
-"""
-        return msg
-
-    elif len(probline) and len(probline) > 1 and len(probline) > column and probline[column] == ":" and probline.count(':') > 1:
-        msg = msg + """
-This one looks easy to fix.  There seems to be an extra unquoted colon in the line
-and this is confusing the parser. It was only expecting to find one free
-colon. The solution is just add some quotes around the colon, or quote the
-entire line after the first colon.
-
-For instance, if the original line was:
-
-    copy: src=file.txt dest=/path/filename:with_colon.txt
-
-It can be written as:
-
-    copy: src=file.txt dest='/path/filename:with_colon.txt'
-
-Or:
-
-    copy: 'src=file.txt dest=/path/filename:with_colon.txt'
-
-
-"""
-        return msg
-    else:
-        parts = probline.split(":")
-        if len(parts) > 1:
-            middle = parts[1].strip()
-            match = False
-            unbalanced = False
-            if middle.startswith("'") and not middle.endswith("'"):
-                match = True
-            elif middle.startswith('"') and not middle.endswith('"'):
-                match = True
-            if len(middle) > 0 and middle[0] in [ '"', "'" ] and middle[-1] in [ '"', "'" ] and probline.count("'") > 2 or probline.count('"') > 2:
-                unbalanced = True
-            if match:
-                msg = msg + """
-This one looks easy to fix.  It seems that there is a value started
-with a quote, and the YAML parser is expecting to see the line ended
-with the same kind of quote.  For instance:
-
-    when: "ok" in result.stdout
-
-Could be written as:
-
-   when: '"ok" in result.stdout'
-
-or equivalently:
-
-   when: "'ok' in result.stdout"
-
-"""
-                return msg
-
-            if unbalanced:
-                msg = msg + """
-We could be wrong, but this one looks like it might be an issue with
-unbalanced quotes.  If starting a value with a quote, make sure the
-line ends with the same set of quotes.  For instance this arbitrary
-example:
-
-    foo: "bad" "wolf"
-
-Could be written as:
-
-    foo: '"bad" "wolf"'
-
-"""
-                return msg
-
-    return msg
-
-def process_yaml_error(exc, data, path=None, show_content=True):
-    if hasattr(exc, 'problem_mark'):
-        mark = exc.problem_mark
-        if show_content:
-            if mark.line -1 >= 0:
-                before_probline = data.split("\n")[mark.line-1]
-            else:
-                before_probline = ''
-            probline = data.split("\n")[mark.line]
-            arrow = " " * mark.column + "^"
-            msg = """Syntax Error while loading YAML script, %s
-Note: The error may actually appear before this position: line %s, column %s
-
-%s
-%s
-%s""" % (path, mark.line + 1, mark.column + 1, before_probline, probline, arrow)
-
-            unquoted_var = None
-            if '{{' in probline and '}}' in probline:
-                if '"{{' not in probline or "'{{" not in probline:
-                    unquoted_var = True
-
-            if not unquoted_var:
-                msg = process_common_errors(msg, probline, mark.column)
-            else:
-                msg = msg + """
-We could be wrong, but this one looks like it might be an issue with
-missing quotes.  Always quote template expression brackets when they
-start a value. For instance:
-
-    with_items:
-      - {{ foo }}
-
-Should be written as:
-
-    with_items:
-      - "{{ foo }}"
-
-"""
-        else:
-            # most likely displaying a file with sensitive content,
-            # so don't show any of the actual lines of yaml just the
-            # line number itself
-            msg = """Syntax error while loading YAML script, %s
-The error appears to have been on line %s, column %s, but may actually
-be before there depending on the exact syntax problem.
-""" % (path, mark.line + 1, mark.column + 1)
-
-    else:
-        # No problem markers means we have to throw a generic
-        # "stuff messed up" type message. Sry bud.
-        if path:
-            msg = "Could not parse YAML. Check over %s again." % path
-        else:
-            msg = "Could not parse YAML."
-    raise errors.AnsibleYAMLValidationFailed(msg)
-
-
-def parse_yaml_from_file(path, vault_password=None):
-    ''' convert a yaml file to a data structure '''
-
-    data = None
-    show_content = True
-
-    try:
-        data = open(path).read()
-    except IOError:
-        raise errors.AnsibleError("file could not read: %s" % path)
-
-    vault = VaultLib(password=vault_password)
-    if vault.is_encrypted(data):
-        # if the file is encrypted and no password was specified,
-        # the decrypt call would throw an error, but we check first
-        # since the decrypt function doesn't know the file name
-        if vault_password is None:
-            raise errors.AnsibleError("A vault password must be specified to decrypt %s" % path)
-        data = vault.decrypt(data)
-        show_content = False
-
-    try:
-        return parse_yaml(data, path_hint=path)
-    except yaml.YAMLError, exc:
-        process_yaml_error(exc, data, path, show_content)
-
-def parse_kv(args):
-    ''' convert a string of key/value items to a dict '''
-    options = {}
-    if args is not None:
-        try:
-            vargs = split_args(args)
-        except ValueError, ve:
-            if 'no closing quotation' in str(ve).lower():
-                raise errors.AnsibleError("error parsing argument string, try quoting the entire line.")
-            else:
-                raise
-        for x in vargs:
-            if "=" in x:
-                k, v = x.split("=",1)
-                options[k.strip()] = unquote(v.strip())
-    return options
-
-def _validate_both_dicts(a, b):
-
-    if not (isinstance(a, dict) and isinstance(b, dict)):
-        raise errors.AnsibleError(
-            "failed to combine variables, expected dicts but got a '%s' and a '%s'" % (type(a).__name__, type(b).__name__)
-        )
-
-def merge_hash(a, b):
-    ''' recursively merges hash b into a
-    keys from b take precedence over keys from a '''
-
-    result = {}
-
-    # we check here as well as in combine_vars() since this
-    # function can work recursively with nested dicts
-    _validate_both_dicts(a, b)
-
-    for dicts in a, b:
-        # next, iterate over b keys and values
-        for k, v in dicts.iteritems():
-            # if there's already such key in a
-            # and that key contains dict
-            if k in result and isinstance(result[k], dict):
-                # merge those dicts recursively
-                result[k] = merge_hash(a[k], v)
-            else:
-                # otherwise, just copy a value from b to a
-                result[k] = v
-
-    return result
-
-def default(value, function):
-    ''' syntactic sugar around lazy evaluation of defaults '''
-    if value is None:
-        return function()
-    return value
-
-
-def _git_repo_info(repo_path):
-    ''' returns a string containing git branch, commit id and commit date '''
-    result = None
-    if os.path.exists(repo_path):
-        # Check if the .git is a file. If it is a file, it means that we are in a submodule structure.
-        if os.path.isfile(repo_path):
-            try:
-                gitdir = yaml.safe_load(open(repo_path)).get('gitdir')
-                # There is a possibility the .git file to have an absolute path.
-                if os.path.isabs(gitdir):
-                    repo_path = gitdir
-                else:
-                    repo_path = os.path.join(repo_path[:-4], gitdir)
-            except (IOError, AttributeError):
-                return ''
-        f = open(os.path.join(repo_path, "HEAD"))
-        branch = f.readline().split('/')[-1].rstrip("\n")
-        f.close()
-        branch_path = os.path.join(repo_path, "refs", "heads", branch)
-        if os.path.exists(branch_path):
-            f = open(branch_path)
-            commit = f.readline()[:10]
-            f.close()
-        else:
-            # detached HEAD
-            commit = branch[:10]
-            branch = 'detached HEAD'
-            branch_path = os.path.join(repo_path, "HEAD")
-
-        date = time.localtime(os.stat(branch_path).st_mtime)
-        if time.daylight == 0:
-            offset = time.timezone
-        else:
-            offset = time.altzone
-        result = "({0} {1}) last updated {2} (GMT {3:+04d})".format(branch, commit,
-            time.strftime("%Y/%m/%d %H:%M:%S", date), offset / -36)
-    else:
-        result = ''
-    return result
-
-
-def _gitinfo():
-    basedir = os.path.join(os.path.dirname(__file__), '..', '..', '..')
-    repo_path = os.path.join(basedir, '.git')
-    result = _git_repo_info(repo_path)
-    submodules = os.path.join(basedir, '.gitmodules')
-    if not os.path.exists(submodules):
-       return result
-    f = open(submodules)
-    for line in f:
-        tokens = line.strip().split(' ')
-        if tokens[0] == 'path':
-            submodule_path = tokens[2]
-            submodule_info =_git_repo_info(os.path.join(basedir, submodule_path, '.git'))
-            if not submodule_info:
-                submodule_info = ' not found - use git submodule update --init ' + submodule_path
-            result += "\n  {0}: {1}".format(submodule_path, submodule_info)
-    f.close()
-    return result
-
-
-def version(prog):
-    result = "{0} {1}".format(prog, __version__)
-    gitinfo = _gitinfo()
-    if gitinfo:
-        result = result + " {0}".format(gitinfo)
-    result = result + "\n  configured module search path = %s" % C.DEFAULT_MODULE_PATH
-    return result
-
-def version_info(gitinfo=False):
-    if gitinfo:
-        # expensive call, user with care
-        ansible_version_string = version('')
-    else:
-        ansible_version_string = __version__
-    ansible_version = ansible_version_string.split()[0]
-    ansible_versions = ansible_version.split('.')
-    for counter in range(len(ansible_versions)):
-        if ansible_versions[counter] == "":
-            ansible_versions[counter] = 0
-        try:
-            ansible_versions[counter] = int(ansible_versions[counter])
-        except:
-            pass
-    if len(ansible_versions) < 3:
-        for counter in range(len(ansible_versions), 3):
-            ansible_versions.append(0)
-    return {'string':      ansible_version_string.strip(),
-            'full':        ansible_version,
-            'major':       ansible_versions[0],
-            'minor':       ansible_versions[1],
-            'revision':    ansible_versions[2]}
-
-def getch():
-    ''' read in a single character '''
-    fd = sys.stdin.fileno()
-    old_settings = termios.tcgetattr(fd)
-    try:
-        tty.setraw(sys.stdin.fileno())
-        ch = sys.stdin.read(1)
-    finally:
-        termios.tcsetattr(fd, termios.TCSADRAIN, old_settings)
-    return ch
-
-def sanitize_output(arg_string):
-    ''' strips private info out of a string '''
-
-    private_keys = ('password', 'login_password')
-
-    output = []
-    for part in arg_string.split():
-        try:
-            (k, v) = part.split('=', 1)
-        except ValueError:
-            v = heuristic_log_sanitize(part)
-            output.append(v)
-            continue
-
-        if k in private_keys:
-            v = 'VALUE_HIDDEN'
-        else:
-            v = heuristic_log_sanitize(v)
-        output.append('%s=%s' % (k, v))
-
-    output = ' '.join(output)
-    return output
-
-
-####################################################################
-# option handling code for /usr/bin/ansible and ansible-playbook
-# below this line
-
-class SortedOptParser(optparse.OptionParser):
-    '''Optparser which sorts the options by opt before outputting --help'''
-
-    def format_help(self, formatter=None):
-        self.option_list.sort(key=operator.methodcaller('get_opt_string'))
-        return optparse.OptionParser.format_help(self, formatter=None)
-
-def increment_debug(option, opt, value, parser):
-    global VERBOSITY
-    VERBOSITY += 1
-
-def base_parser(constants=C, usage="", output_opts=False, runas_opts=False,
-    async_opts=False, connect_opts=False, subset_opts=False, check_opts=False, diff_opts=False):
-    ''' create an options parser for any ansible script '''
-
-    parser = SortedOptParser(usage, version=version("%prog"))
-    parser.add_option('-v','--verbose', default=False, action="callback",
-        callback=increment_debug, help="verbose mode (-vvv for more, -vvvv to enable connection debugging)")
-
-    parser.add_option('-f','--forks', dest='forks', default=constants.DEFAULT_FORKS, type='int',
-        help="specify number of parallel processes to use (default=%s)" % constants.DEFAULT_FORKS)
-    parser.add_option('-i', '--inventory-file', dest='inventory',
-        help="specify inventory host file (default=%s)" % constants.DEFAULT_HOST_LIST,
-        default=constants.DEFAULT_HOST_LIST)
-    parser.add_option('-e', '--extra-vars', dest="extra_vars", action="append",
-        help="set additional variables as key=value or YAML/JSON", default=[])
-    parser.add_option('-u', '--user', default=constants.DEFAULT_REMOTE_USER, dest='remote_user',
-        help='connect as this user (default=%s)' % constants.DEFAULT_REMOTE_USER)
-    parser.add_option('-k', '--ask-pass', default=False, dest='ask_pass', action='store_true',
-        help='ask for SSH password')
-    parser.add_option('--private-key', default=constants.DEFAULT_PRIVATE_KEY_FILE, dest='private_key_file',
-        help='use this file to authenticate the connection')
-    parser.add_option('--ask-vault-pass', default=False, dest='ask_vault_pass', action='store_true',
-        help='ask for vault password')
-    parser.add_option('--vault-password-file', default=constants.DEFAULT_VAULT_PASSWORD_FILE,
-        dest='vault_password_file', help="vault password file")
-    parser.add_option('--list-hosts', dest='listhosts', action='store_true',
-        help='outputs a list of matching hosts; does not execute anything else')
-    parser.add_option('-M', '--module-path', dest='module_path',
-        help="specify path(s) to module library (default=%s)" % constants.DEFAULT_MODULE_PATH,
-        default=None)
-
-    if subset_opts:
-        parser.add_option('-l', '--limit', default=constants.DEFAULT_SUBSET, dest='subset',
-            help='further limit selected hosts to an additional pattern')
-
-    parser.add_option('-T', '--timeout', default=constants.DEFAULT_TIMEOUT, type='int',
-        dest='timeout',
-        help="override the SSH timeout in seconds (default=%s)" % constants.DEFAULT_TIMEOUT)
-
-    if output_opts:
-        parser.add_option('-o', '--one-line', dest='one_line', action='store_true',
-            help='condense output')
-        parser.add_option('-t', '--tree', dest='tree', default=None,
-            help='log output to this directory')
-
-    if runas_opts:
-        # priv user defaults to root later on to enable detecting when this option was given here
-        parser.add_option('-K', '--ask-sudo-pass', default=constants.DEFAULT_ASK_SUDO_PASS, dest='ask_sudo_pass', action='store_true',
-            help='ask for sudo password (deprecated, use become)')
-        parser.add_option('--ask-su-pass', default=constants.DEFAULT_ASK_SU_PASS, dest='ask_su_pass', action='store_true',
-            help='ask for su password (deprecated, use become)')
-        parser.add_option("-s", "--sudo", default=constants.DEFAULT_SUDO, action="store_true", dest='sudo',
-            help="run operations with sudo (nopasswd) (deprecated, use become)")
-        parser.add_option('-U', '--sudo-user', dest='sudo_user', default=None,
-                          help='desired sudo user (default=root) (deprecated, use become)')
-        parser.add_option('-S', '--su', default=constants.DEFAULT_SU, action='store_true',
-            help='run operations with su (deprecated, use become)')
-        parser.add_option('-R', '--su-user', default=None,
-            help='run operations with su as this user (default=%s) (deprecated, use become)' % constants.DEFAULT_SU_USER)
-
-        # consolidated privilege escalation (become)
-        parser.add_option("-b", "--become", default=constants.DEFAULT_BECOME, action="store_true", dest='become',
-            help="run operations with become (nopasswd implied)")
-        parser.add_option('--become-method', dest='become_method', default=constants.DEFAULT_BECOME_METHOD, type='string',
-            help="privilege escalation method to use (default=%s), valid choices: [ %s ]" % (constants.DEFAULT_BECOME_METHOD, ' | '.join(constants.BECOME_METHODS)))
-        parser.add_option('--become-user', default=None, dest='become_user', type='string',
-            help='run operations as this user (default=%s)' % constants.DEFAULT_BECOME_USER)
-        parser.add_option('--ask-become-pass', default=False, dest='become_ask_pass', action='store_true',
-            help='ask for privilege escalation password')
-
-
-    if connect_opts:
-        parser.add_option('-c', '--connection', dest='connection',
-                          default=constants.DEFAULT_TRANSPORT,
-                          help="connection type to use (default=%s)" % constants.DEFAULT_TRANSPORT)
-
-    if async_opts:
-        parser.add_option('-P', '--poll', default=constants.DEFAULT_POLL_INTERVAL, type='int',
-            dest='poll_interval',
-            help="set the poll interval if using -B (default=%s)" % constants.DEFAULT_POLL_INTERVAL)
-        parser.add_option('-B', '--background', dest='seconds', type='int', default=0,
-            help='run asynchronously, failing after X seconds (default=N/A)')
-
-    if check_opts:
-        parser.add_option("-C", "--check", default=False, dest='check', action='store_true',
-            help="don't make any changes; instead, try to predict some of the changes that may occur"
-        )
-
-    if diff_opts:
-        parser.add_option("-D", "--diff", default=False, dest='diff', action='store_true',
-            help="when changing (small) files and templates, show the differences in those files; works great with --check"
-        )
-
-    return parser
-
-def parse_extra_vars(extra_vars_opts, vault_pass):
-    extra_vars = {}
-    for extra_vars_opt in extra_vars_opts:
-        extra_vars_opt = to_unicode(extra_vars_opt)
-        if extra_vars_opt.startswith(u"@"):
-            # Argument is a YAML file (JSON is a subset of YAML)
-            extra_vars = combine_vars(extra_vars, parse_yaml_from_file(extra_vars_opt[1:], vault_password=vault_pass))
-        elif extra_vars_opt and extra_vars_opt[0] in u'[{':
-            # Arguments as YAML
-            extra_vars = combine_vars(extra_vars, parse_yaml(extra_vars_opt))
-        else:
-            # Arguments as Key-value
-            extra_vars = combine_vars(extra_vars, parse_kv(extra_vars_opt))
-    return extra_vars
-
-def ask_vault_passwords(ask_vault_pass=False, ask_new_vault_pass=False, confirm_vault=False, confirm_new=False):
-
-    vault_pass = None
-    new_vault_pass = None
-
-    if ask_vault_pass:
-        vault_pass = getpass.getpass(prompt="Vault password: ")
-
-    if ask_vault_pass and confirm_vault:
-        vault_pass2 = getpass.getpass(prompt="Confirm Vault password: ")
-        if vault_pass != vault_pass2:
-            raise errors.AnsibleError("Passwords do not match")
-
-    if ask_new_vault_pass:
-        new_vault_pass = getpass.getpass(prompt="New Vault password: ")
-
-    if ask_new_vault_pass and confirm_new:
-        new_vault_pass2 = getpass.getpass(prompt="Confirm New Vault password: ")
-        if new_vault_pass != new_vault_pass2:
-            raise errors.AnsibleError("Passwords do not match")
-
-    # enforce no newline chars at the end of passwords
-    if vault_pass:
-        vault_pass = to_bytes(vault_pass, errors='strict', nonstring='simplerepr').strip()
-    if new_vault_pass:
-        new_vault_pass = to_bytes(new_vault_pass, errors='strict', nonstring='simplerepr').strip()
-
-    return vault_pass, new_vault_pass
-
-def ask_passwords(ask_pass=False, become_ask_pass=False, ask_vault_pass=False, become_method=C.DEFAULT_BECOME_METHOD):
-    sshpass = None
-    becomepass = None
-    vaultpass = None
-    become_prompt = ''
-
-    if ask_pass:
-        sshpass = getpass.getpass(prompt="SSH password: ")
-        become_prompt = "%s password[defaults to SSH password]: " % become_method.upper()
-        if sshpass:
-            sshpass = to_bytes(sshpass, errors='strict', nonstring='simplerepr')
-    else:
-        become_prompt = "%s password: " % become_method.upper()
-
-    if become_ask_pass:
-        becomepass = getpass.getpass(prompt=become_prompt)
-        if ask_pass and becomepass == '':
-            becomepass = sshpass
-        if becomepass:
-            becomepass = to_bytes(becomepass)
-
-    if ask_vault_pass:
-        vaultpass = getpass.getpass(prompt="Vault password: ")
-        if vaultpass:
-            vaultpass = to_bytes(vaultpass, errors='strict', nonstring='simplerepr').strip()
-
-    return (sshpass, becomepass, vaultpass)
-
-
-def choose_pass_prompt(options):
-
-    if options.ask_su_pass:
-        return 'su'
-    elif options.ask_sudo_pass:
-        return 'sudo'
-
-    return options.become_method
-
-def normalize_become_options(options):
-
-    options.become_ask_pass = options.become_ask_pass or options.ask_sudo_pass or options.ask_su_pass or C.DEFAULT_BECOME_ASK_PASS
-    options.become_user = options.become_user or options.sudo_user or options.su_user or C.DEFAULT_BECOME_USER
-
-    if options.become:
-        pass
-    elif options.sudo:
-        options.become = True
-        options.become_method = 'sudo'
-    elif options.su:
-        options.become = True
-        options.become_method = 'su'
-
-
-def do_encrypt(result, encrypt, salt_size=None, salt=None):
-    if PASSLIB_AVAILABLE:
-        try:
-            crypt = getattr(passlib.hash, encrypt)
-        except:
-            raise errors.AnsibleError("passlib does not support '%s' algorithm" % encrypt)
-
-        if salt_size:
-            result = crypt.encrypt(result, salt_size=salt_size)
-        elif salt:
-            result = crypt.encrypt(result, salt=salt)
-        else:
-            result = crypt.encrypt(result)
-    else:
-        raise errors.AnsibleError("passlib must be installed to encrypt vars_prompt values")
-
-    return result
-
-def last_non_blank_line(buf):
-
-    all_lines = buf.splitlines()
-    all_lines.reverse()
-    for line in all_lines:
-        if (len(line) > 0):
-            return line
-    # shouldn't occur unless there's no output
-    return ""
-
-def filter_leading_non_json_lines(buf):
-    '''
-    used to avoid random output from SSH at the top of JSON output, like messages from
-    tcagetattr, or where dropbear spews MOTD on every single command (which is nuts).
-
-    need to filter anything which starts not with '{', '[', ', '=' or is an empty line.
-    filter only leading lines since multiline JSON is valid.
-    '''
-
-    filtered_lines = StringIO.StringIO()
-    stop_filtering = False
-    for line in buf.splitlines():
-        if stop_filtering or line.startswith('{') or line.startswith('['):
-            stop_filtering = True
-            filtered_lines.write(line + '\n')
-    return filtered_lines.getvalue()
-
-def boolean(value):
-    val = str(value)
-    if val.lower() in [ "true", "t", "y", "1", "yes" ]:
-        return True
-    else:
-        return False
-
-def make_become_cmd(cmd, user, shell, method, flags=None, exe=None):
-    """
-    helper function for connection plugins to create privilege escalation commands
-    """
-
-    randbits = ''.join(chr(random.randint(ord('a'), ord('z'))) for x in xrange(32))
-    success_key = 'BECOME-SUCCESS-%s' % randbits
-    prompt = None
-    becomecmd = None
-
-    shell = shell or '$SHELL'
-
-    if method == 'sudo':
-        # Rather than detect if sudo wants a password this time, -k makes sudo always ask for
-        # a password if one is required. Passing a quoted compound command to sudo (or sudo -s)
-        # directly doesn't work, so we shellquote it with pipes.quote() and pass the quoted
-        # string to the user's shell.  We loop reading output until we see the randomly-generated
-        # sudo prompt set with the -p option.
-        prompt = '[sudo via ansible, key=%s] password: ' % randbits
-        exe = exe or C.DEFAULT_SUDO_EXE
-        becomecmd = '%s -k && %s %s -S -p "%s" -u %s %s -c %s' % \
-            (exe, exe, flags or C.DEFAULT_SUDO_FLAGS, prompt, user, shell, pipes.quote('echo %s; %s' % (success_key, cmd)))
-
-    elif method == 'su':
-        exe = exe or C.DEFAULT_SU_EXE
-        flags = flags or C.DEFAULT_SU_FLAGS
-        becomecmd = '%s %s %s -c "%s -c %s"' % (exe, flags, user, shell, pipes.quote('echo %s; %s' % (success_key, cmd)))
-
-    elif method == 'pbrun':
-        prompt = 'assword:'
-        exe = exe or 'pbrun'
-        flags = flags or ''
-        becomecmd = '%s -b -l %s -u %s "%s"' % (exe, flags, user, pipes.quote('echo %s; %s' % (success_key,cmd)))
-
-    elif method == 'pfexec':
-        exe = exe or 'pfexec'
-        flags = flags or ''
-        # No user as it uses it's own exec_attr to figure it out
-        becomecmd = '%s %s "%s"' % (exe, flags, pipes.quote('echo %s; %s' % (success_key,cmd)))
-
-    if becomecmd is None:
-        raise errors.AnsibleError("Privilege escalation method not found: %s" % method)
-
-    return (('%s -c ' % shell) + pipes.quote(becomecmd), prompt, success_key)
-
-
-def make_sudo_cmd(sudo_exe, sudo_user, executable, cmd):
-    """
-    helper function for connection plugins to create sudo commands
-    """
-    return make_become_cmd(cmd, sudo_user, executable, 'sudo', C.DEFAULT_SUDO_FLAGS, sudo_exe)
-
-
-def make_su_cmd(su_user, executable, cmd):
-    """
-    Helper function for connection plugins to create direct su commands
-    """
-    return make_become_cmd(cmd, su_user, executable, 'su', C.DEFAULT_SU_FLAGS, C.DEFAULT_SU_EXE)
-
-def get_diff(diff):
-    # called by --diff usage in playbook and runner via callbacks
-    # include names in diffs 'before' and 'after' and do diff -U 10
-
-    try:
-        with warnings.catch_warnings():
-            warnings.simplefilter('ignore')
-            ret = []
-            if 'dst_binary' in diff:
-                ret.append("diff skipped: destination file appears to be binary\n")
-            if 'src_binary' in diff:
-                ret.append("diff skipped: source file appears to be binary\n")
-            if 'dst_larger' in diff:
-                ret.append("diff skipped: destination file size is greater than %d\n" % diff['dst_larger'])
-            if 'src_larger' in diff:
-                ret.append("diff skipped: source file size is greater than %d\n" % diff['src_larger'])
-            if 'before' in diff and 'after' in diff:
-                if 'before_header' in diff:
-                    before_header = "before: %s" % diff['before_header']
-                else:
-                    before_header = 'before'
-                if 'after_header' in diff:
-                    after_header = "after: %s" % diff['after_header']
-                else:
-                    after_header = 'after'
-                differ = difflib.unified_diff(to_unicode(diff['before']).splitlines(True), to_unicode(diff['after']).splitlines(True), before_header, after_header, '', '', 10)
-                for line in list(differ):
-                    ret.append(line)
-            return u"".join(ret)
-    except UnicodeDecodeError:
-        return ">> the files are different, but the diff library cannot compare unicode strings"
-
-def is_list_of_strings(items):
-    for x in items:
-        if not isinstance(x, basestring):
-            return False
-    return True
-
-def list_union(a, b):
-    result = []
-    for x in a:
-        if x not in result:
-            result.append(x)
-    for x in b:
-        if x not in result:
-            result.append(x)
-    return result
-
-def list_intersection(a, b):
-    result = []
-    for x in a:
-        if x in b and x not in result:
-            result.append(x)
-    return result
-
-def list_difference(a, b):
-    result = []
-    for x in a:
-        if x not in b and x not in result:
-            result.append(x)
-    for x in b:
-        if x not in a and x not in result:
-            result.append(x)
-    return result
-
-def contains_vars(data):
-    '''
-    returns True if the data contains a variable pattern
-    '''
-    return "$" in data or "{{" in data
-
-def safe_eval(expr, locals={}, include_exceptions=False):
-    '''
-    This is intended for allowing things like:
-    with_items: a_list_variable
-
-    Where Jinja2 would return a string but we do not want to allow it to
-    call functions (outside of Jinja2, where the env is constrained). If
-    the input data to this function came from an untrusted (remote) source,
-    it should first be run through _clean_data_struct() to ensure the data
-    is further sanitized prior to evaluation.
-
-    Based on:
-    http://stackoverflow.com/questions/12523516/using-ast-and-whitelists-to-make-pythons-eval-safe
-    '''
-
-    # this is the whitelist of AST nodes we are going to
-    # allow in the evaluation. Any node type other than
-    # those listed here will raise an exception in our custom
-    # visitor class defined below.
-    SAFE_NODES = set(
-        (
-            ast.Add,
-            ast.BinOp,
-            ast.Call,
-            ast.Compare,
-            ast.Dict,
-            ast.Div,
-            ast.Expression,
-            ast.List,
-            ast.Load,
-            ast.Mult,
-            ast.Num,
-            ast.Name,
-            ast.Str,
-            ast.Sub,
-            ast.Tuple,
-            ast.UnaryOp,
-        )
-    )
-
-    # AST node types were expanded after 2.6
-    if not sys.version.startswith('2.6'):
-        SAFE_NODES.union(
-            set(
-                (ast.Set,)
-            )
-        )
-
-    filter_list = []
-    for filter in filter_loader.all():
-        filter_list.extend(filter.filters().keys())
-
-    CALL_WHITELIST = C.DEFAULT_CALLABLE_WHITELIST + filter_list
-
-    class CleansingNodeVisitor(ast.NodeVisitor):
-        def generic_visit(self, node, inside_call=False):
-            if type(node) not in SAFE_NODES:
-                raise Exception("invalid expression (%s)" % expr)
-            elif isinstance(node, ast.Call):
-                inside_call = True
-            elif isinstance(node, ast.Name) and inside_call:
-                if hasattr(builtin, node.id) and node.id not in CALL_WHITELIST:
-                    raise Exception("invalid function: %s" % node.id)
-            # iterate over all child nodes
-            for child_node in ast.iter_child_nodes(node):
-                self.generic_visit(child_node, inside_call)
-
-    if not isinstance(expr, basestring):
-        # already templated to a datastructure, perhaps?
-        if include_exceptions:
-            return (expr, None)
-        return expr
-
-    cnv = CleansingNodeVisitor()
-    try:
-        parsed_tree = ast.parse(expr, mode='eval')
-        cnv.visit(parsed_tree)
-        compiled = compile(parsed_tree, expr, 'eval')
-        result = eval(compiled, {}, locals)
-
-        if include_exceptions:
-            return (result, None)
-        else:
-            return result
-    except SyntaxError, e:
-        # special handling for syntax errors, we just return
-        # the expression string back as-is
-        if include_exceptions:
-            return (expr, None)
-        return expr
-    except Exception, e:
-        if include_exceptions:
-            return (expr, e)
-        return expr
-
-
-def listify_lookup_plugin_terms(terms, basedir, inject):
-
-    from ansible.utils import template
-
-    if isinstance(terms, basestring):
-        # someone did:
-        #    with_items: alist
-        # OR
-        #    with_items: {{ alist }}
-
-        stripped = terms.strip()
-        if not (stripped.startswith('{') or stripped.startswith('[')) and \
-           not stripped.startswith("/") and \
-           not stripped.startswith('set([') and \
-           not LOOKUP_REGEX.search(terms):
-            # if not already a list, get ready to evaluate with Jinja2
-            # not sure why the "/" is in above code :)
-            try:
-                new_terms = template.template(basedir, "{{ %s }}" % terms, inject)
-                if isinstance(new_terms, basestring) and "{{" in new_terms:
-                    pass
-                else:
-                    terms = new_terms
-            except:
-                pass
-
-        if '{' in terms or '[' in terms:
-            # Jinja2 already evaluated a variable to a list.
-            # Jinja2-ified list needs to be converted back to a real type
-            # TODO: something a bit less heavy than eval
-            return safe_eval(terms)
-
-        if isinstance(terms, basestring):
-            terms = [ terms ]
-
-    return terms
-
-def combine_vars(a, b):
-
-    _validate_both_dicts(a, b)
-
-    if C.DEFAULT_HASH_BEHAVIOUR == "merge":
-        return merge_hash(a, b)
-    else:
-        return dict(a.items() + b.items())
-
-def random_password(length=20, chars=C.DEFAULT_PASSWORD_CHARS):
-    '''Return a random password string of length containing only chars.'''
-
-    password = []
-    while len(password) < length:
-        new_char = os.urandom(1)
-        if new_char in chars:
-            password.append(new_char)
-
-    return ''.join(password)
-
-def before_comment(msg):
-    ''' what's the part of a string before a comment? '''
-    msg = msg.replace("\#","**NOT_A_COMMENT**")
-    msg = msg.split("#")[0]
-    msg = msg.replace("**NOT_A_COMMENT**","#")
-    return msg
-
-def load_vars(basepath, results, vault_password=None):
-    """
-    Load variables from any potential yaml filename combinations of basepath,
-    returning result.
-    """
-
-    paths_to_check = [ "".join([basepath, ext])
-                       for ext in C.YAML_FILENAME_EXTENSIONS ]
-
-    found_paths = []
-
-    for path in paths_to_check:
-        found, results = _load_vars_from_path(path, results, vault_password=vault_password)
-        if found:
-            found_paths.append(path)
-
-
-    # disallow the potentially confusing situation that there are multiple
-    # variable files for the same name. For example if both group_vars/all.yml
-    # and group_vars/all.yaml
-    if len(found_paths) > 1:
-        raise errors.AnsibleError("Multiple variable files found. "
-            "There should only be one. %s" % ( found_paths, ))
-
-    return results
-
-## load variables from yaml files/dirs
-#  e.g. host/group_vars
-#
-def _load_vars_from_path(path, results, vault_password=None):
-    """
-    Robustly access the file at path and load variables, carefully reporting
-    errors in a friendly/informative way.
-
-    Return the tuple (found, new_results, )
-    """
-
-    try:
-        # in the case of a symbolic link, we want the stat of the link itself,
-        # not its target
-        pathstat = os.lstat(path)
-    except os.error, err:
-        # most common case is that nothing exists at that path.
-        if err.errno == errno.ENOENT:
-            return False, results
-        # otherwise this is a condition we should report to the user
-        raise errors.AnsibleError(
-            "%s is not accessible: %s."
-            " Please check its permissions." % ( path, err.strerror))
-
-    # symbolic link
-    if stat.S_ISLNK(pathstat.st_mode):
-        try:
-            target = os.path.realpath(path)
-        except os.error, err2:
-            raise errors.AnsibleError("The symbolic link at %s "
-                "is not readable: %s.  Please check its permissions."
-                % (path, err2.strerror, ))
-        # follow symbolic link chains by recursing, so we repeat the same
-        # permissions checks above and provide useful errors.
-        return _load_vars_from_path(target, results, vault_password)
-
-    # directory
-    if stat.S_ISDIR(pathstat.st_mode):
-
-        # support organizing variables across multiple files in a directory
-        return True, _load_vars_from_folder(path, results, vault_password=vault_password)
-
-    # regular file
-    elif stat.S_ISREG(pathstat.st_mode):
-        data = parse_yaml_from_file(path, vault_password=vault_password)
-        if data and type(data) != dict:
-            raise errors.AnsibleError(
-                "%s must be stored as a dictionary/hash" % path)
-        elif data is None:
-            data = {}
-
-        # combine vars overrides by default but can be configured to do a
-        # hash merge in settings
-        results = combine_vars(results, data)
-        return True, results
-
-    # something else? could be a fifo, socket, device, etc.
-    else:
-        raise errors.AnsibleError("Expected a variable file or directory "
-            "but found a non-file object at path %s" % (path, ))
-
-def _load_vars_from_folder(folder_path, results, vault_password=None):
-    """
-    Load all variables within a folder recursively.
-    """
-
-    # this function and _load_vars_from_path are mutually recursive
-
-    try:
-        names = os.listdir(folder_path)
-    except os.error, err:
-        raise errors.AnsibleError(
-            "This folder cannot be listed: %s: %s."
-             % ( folder_path, err.strerror))
-
-    # evaluate files in a stable order rather than whatever order the
-    # filesystem lists them.
-    names.sort()
-
-    # do not parse hidden files or dirs, e.g. .svn/
-    paths = [os.path.join(folder_path, name) for name in names
-            if not name.startswith('.')
-            and os.path.splitext(name)[1] in C.YAML_FILENAME_EXTENSIONS]
-    for path in paths:
-        _found, results = _load_vars_from_path(path, results, vault_password=vault_password)
-    return results
-
-def update_hash(hash, key, new_value):
-    ''' used to avoid nested .update calls on the parent '''
-
-    value = hash.get(key, {})
-    value.update(new_value)
-    hash[key] = value
-
-def censor_unlogged_data(data):
-    '''
-    used when the no_log: True attribute is passed to a task to keep data from a callback.
-    NOT intended to prevent variable registration, but only things from showing up on
-    screen
-    '''
-    new_data = {}
-    for (x,y) in data.iteritems():
-       if x in [ 'skipped', 'changed', 'failed', 'rc' ]:
-           new_data[x] = y
-    new_data['censored'] = 'results hidden due to no_log parameter'
-    return new_data
-
-def check_mutually_exclusive_privilege(options, parser):
-
-    # privilege escalation command line arguments need to be mutually exclusive
-    if (options.su or options.su_user or options.ask_su_pass) and \
-                (options.sudo or options.sudo_user or options.ask_sudo_pass) or \
-        (options.su or options.su_user or options.ask_su_pass) and \
-                (options.become or options.become_user or options.become_ask_pass) or \
-        (options.sudo or options.sudo_user or options.ask_sudo_pass) and \
-                (options.become or options.become_user or options.become_ask_pass):
-
-            parser.error("Sudo arguments ('--sudo', '--sudo-user', and '--ask-sudo-pass') "
-                         "and su arguments ('-su', '--su-user', and '--ask-su-pass') "
-                         "and become arguments ('--become', '--become-user', and '--ask-become-pass')"
-                         " are exclusive of each other")
-
-=======
 # Make coding more python3-ish
 from __future__ import (absolute_import, division, print_function)
-__metaclass__ = type
->>>>>>> e59d4f3b
+__metaclass__ = type